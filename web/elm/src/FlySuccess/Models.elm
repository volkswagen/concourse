module FlySuccess.Models exposing
    ( ButtonState(..)
    , Model
    , TokenTransfer(..)
    , hover
    , isClicked
    )

import Login.Login as Login


type alias Model =
    Login.Model
        { copyTokenButtonState : ButtonState
        , sendTokenButtonState : ButtonState
        , authToken : String
        , tokenTransfer : TokenTransfer
        , flyPort : Maybe Int
        }


type ButtonState
    = Unhovered
    | Hovered
    | Clicked


<<<<<<< HEAD
type TokenTransfer
    = Pending
    | Success
    | NetworkTrouble
=======
type alias TokenTransfer =
    RemoteData.RemoteData TransferFailure ()


type TransferFailure
    = NetworkTrouble
>>>>>>> 00b99c5c
    | BlockedByBrowser
    | NoFlyPort


hover : Bool -> ButtonState -> ButtonState
hover hovered buttonState =
    case buttonState of
        Clicked ->
            Clicked

        _ ->
            if hovered then
                Hovered

            else
                Unhovered


isClicked : ButtonState -> Bool
isClicked =
    (==) Clicked<|MERGE_RESOLUTION|>--- conflicted
+++ resolved
@@ -25,19 +25,10 @@
     | Clicked
 
 
-<<<<<<< HEAD
 type TokenTransfer
     = Pending
     | Success
     | NetworkTrouble
-=======
-type alias TokenTransfer =
-    RemoteData.RemoteData TransferFailure ()
-
-
-type TransferFailure
-    = NetworkTrouble
->>>>>>> 00b99c5c
     | BlockedByBrowser
     | NoFlyPort
 
