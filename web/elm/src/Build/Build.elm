module Build.Build exposing
    ( changeToBuild
    , getScrollBehavior
    , getUpdateMessage
    , handleCallback
    , handleDelivery
    , init
    , subscriptions
    , update
    , view
    )

import Build.Models as Models exposing (BuildPageType(..), Model)
import Build.Output.Models exposing (OutputModel)
import Build.Output.Output
import Build.StepTree.StepTree as StepTree
import Build.Styles as Styles
import BuildDuration
import Char
import Concourse
import Concourse.BuildStatus
import Concourse.Pagination exposing (Paginated)
import Date exposing (Date)
import Date.Format
import Debug
import Dict exposing (Dict)
import EffectTransformer exposing (ET)
import Html exposing (Html)
import Html.Attributes
    exposing
        ( action
        , attribute
        , class
        , classList
        , disabled
        , href
        , id
        , method
        , style
        , tabindex
        , title
        )
import Html.Events exposing (onBlur, onFocus, onMouseEnter, onMouseLeave)
import Html.Lazy
import Http
import Keyboard
import Keycodes
import List.Extra
import LoadingIndicator
import Maybe.Extra
import Message.Callback exposing (Callback(..))
import Message.Effects as Effects exposing (Effect(..), ScrollDirection(..), runEffect)
import Message.Message exposing (Hoverable(..), Message(..))
import Message.Subscription as Subscription exposing (Delivery(..), Interval(..), Subscription(..))
import RemoteData exposing (WebData)
import Routes
import Spinner
import StrictEvents exposing (onLeftClick, onMouseWheel, onScroll)
import String
import Time exposing (Time)
import TopBar.Model
import TopBar.Styles
import TopBar.TopBar as TopBar
import UpdateMsg exposing (UpdateMsg)
import UserState exposing (UserState)
import Views


type StepRenderingState
    = StepsLoading
    | StepsLiveUpdating
    | StepsComplete
    | NotAuthorized


type alias Flags =
    { highlight : Routes.Highlight
    , pageType : BuildPageType
    }


type ScrollBehavior
    = ScrollWindow
    | NoScroll


init : Flags -> ( Model, List Effect )
init flags =
    let
        route =
            case flags.pageType of
                OneOffBuildPage buildId ->
                    Routes.OneOffBuild
                        { id = buildId
                        , highlight = flags.highlight
                        }

                JobBuildPage buildId ->
                    Routes.Build { id = buildId, highlight = flags.highlight }

        ( topBar, topBarEffects ) =
            TopBar.init { route = route }
    in
    changeToBuild
        flags
        ( { page = flags.pageType
          , now = Nothing
          , disableManualTrigger = False
          , history = []
          , nextPage = Nothing
          , currentBuild = RemoteData.NotAsked
          , browsingIndex = 0
          , autoScroll = True
          , previousKeyPress = Nothing
          , previousTriggerBuildByKey = False
          , showHelp = False
          , highlight = flags.highlight
          , hoveredElement = Nothing
          , hoveredCounter = 0
          , fetchingHistory = False
          , scrolledToCurrentBuild = False
          , isUserMenuExpanded = topBar.isUserMenuExpanded
          , isPinMenuExpanded = topBar.isPinMenuExpanded
          , route = topBar.route
          , groups = topBar.groups
          , dropdown = topBar.dropdown
          , screenSize = topBar.screenSize
          , shiftDown = topBar.shiftDown
          }
        , topBarEffects ++ [ GetCurrentTime ]
        )


subscriptions : Model -> List Subscription
subscriptions model =
    let
        buildEventsUrl =
            model.currentBuild
                |> RemoteData.toMaybe
                |> Maybe.andThen .output
                |> Maybe.andThen .eventStreamUrlPath
    in
    [ OnClockTick OneSecond
    , OnScrollToBottom
    , OnKeyDown
    , OnKeyUp
    , OnElementVisible
    ]
        ++ (case buildEventsUrl of
                Nothing ->
                    []

                Just url ->
                    [ Subscription.FromEventSource ( url, [ "end", "event" ] ) ]
           )


changeToBuild : Flags -> ET Model
changeToBuild { highlight, pageType } ( model, effects ) =
    if model.browsingIndex > 0 && pageType == model.page then
        ( { model | highlight = highlight }, effects )

    else
        let
            newIndex =
                model.browsingIndex + 1

            newBuild =
                RemoteData.map
                    (\cb -> { cb | prep = Nothing, output = Nothing })
                    model.currentBuild
        in
        ( { model
            | browsingIndex = newIndex
            , currentBuild = newBuild
            , autoScroll = True
            , page = pageType
            , highlight = highlight
          }
        , case pageType of
            OneOffBuildPage buildId ->
                effects
                    ++ [ CloseBuildEventStream
                       , FetchBuild 0 newIndex buildId
                       ]

            JobBuildPage jbi ->
                effects
                    ++ [ CloseBuildEventStream
                       , FetchJobBuild newIndex jbi
                       ]
        )


extractTitle : Model -> String
extractTitle model =
    case ( model.currentBuild |> RemoteData.toMaybe, currentJob model ) of
        ( Just build, Just { jobName } ) ->
            jobName ++ ((" #" ++ build.build.name) ++ " - ")

        ( Just build, Nothing ) ->
            "#" ++ (toString build.build.id ++ " - ")

        _ ->
            ""


currentJob : Model -> Maybe Concourse.JobIdentifier
currentJob =
    .currentBuild
        >> RemoteData.toMaybe
        >> Maybe.map .build
        >> Maybe.andThen .job


getUpdateMessage : Model -> UpdateMsg
getUpdateMessage model =
    case model.currentBuild of
        RemoteData.Failure _ ->
            UpdateMsg.NotFound

        _ ->
            UpdateMsg.AOK


handleCallback : Callback -> ET Model
handleCallback msg =
    TopBar.handleCallback msg >> handleCallbackBody msg


handleCallbackBody : Callback -> ET Model
handleCallbackBody action ( model, effects ) =
    case action of
        BuildTriggered (Ok build) ->
            ( { model | history = build :: model.history }
            , effects ++ [ NavigateTo <| Routes.toString <| Routes.buildRoute build ]
            )

        BuildFetched (Ok ( browsingIndex, build )) ->
            handleBuildFetched browsingIndex build ( model, effects )

        BuildFetched (Err err) ->
            case err of
                Http.BadStatus { status } ->
                    if status.code == 401 then
                        ( model, effects ++ [ RedirectToLogin ] )

                    else if status.code == 404 then
                        ( { model | currentBuild = RemoteData.Failure err }
                        , effects
                        )

                    else
                        ( model, effects )

                _ ->
                    ( model, effects )

        BuildAborted (Ok ()) ->
            ( model, effects )

        BuildPrepFetched (Ok ( browsingIndex, buildPrep )) ->
            handleBuildPrepFetched browsingIndex buildPrep ( model, effects )

        BuildPrepFetched (Err err) ->
            flip always (Debug.log "failed to fetch build preparation" err) <|
                ( model, effects )

        PlanAndResourcesFetched buildId result ->
            updateOutput
                (Build.Output.Output.planAndResourcesFetched buildId result)
                ( model
                , effects
                    ++ [ Effects.OpenBuildEventStream
                            { url = "/api/v1/builds/" ++ toString buildId ++ "/events"
                            , eventTypes = [ "end", "event" ]
                            }
                       ]
                )

        BuildHistoryFetched (Err err) ->
            flip always (Debug.log "failed to fetch build history" err) <|
                ( { model | fetchingHistory = False }, effects )

        BuildHistoryFetched (Ok history) ->
            handleHistoryFetched history ( model, effects )

        BuildJobDetailsFetched (Ok job) ->
            handleBuildJobFetched job ( model, effects )

        BuildJobDetailsFetched (Err err) ->
            flip always (Debug.log "failed to fetch build job details" err) <|
                ( model, effects )

        _ ->
            ( model, effects )


handleDelivery : Delivery -> ET Model
handleDelivery delivery ( model, effects ) =
    case delivery of
        KeyDown keycode ->
            handleKeyPressed keycode ( model, effects )

        KeyUp keycode ->
            if keycode == Keycodes.shift then
                ( { model | shiftDown = False }, effects )

            else
                case Char.fromCode keycode of
                    'T' ->
                        ( { model | previousTriggerBuildByKey = False }, effects )

                    _ ->
                        ( model, effects )

        ClockTicked OneSecond time ->
            let
                newModel =
                    { model
                        | now = Just time
                        , hoveredCounter = model.hoveredCounter + 1
                    }
            in
            updateOutput
                (Build.Output.Output.handleStepTreeMsg <|
                    StepTree.updateTooltip newModel
                )
                ( newModel, effects )

        ScrolledToBottom atBottom ->
            ( { model | autoScroll = atBottom }, effects )

        EventsReceived envelopes ->
<<<<<<< HEAD
            updateOutput
                (Build.Output.Output.handleEnvelopes envelopes)
                ( model
                , case getScrollBehavior model of
                    ScrollWindow ->
                        effects ++ [ Effects.Scroll Effects.ToWindowBottom ]

                    NoScroll ->
                        effects
                )
=======
            envelopes
                |> Build.Output.Output.handleEnvelopes
                |> flip updateOutput
                    ( model
                    , case getScrollBehavior model of
                        ScrollWindow ->
                            effects ++ [ Effects.Scroll Effects.ToBottom ]

                        NoScroll ->
                            effects
                    )
>>>>>>> 41f54f59

        ElementVisible ( id, True ) ->
            let
                lastBuildVisible =
                    model.history
                        |> List.Extra.last
                        |> Maybe.map .id
                        |> Maybe.map toString
                        |> Maybe.map ((==) id)
                        |> Maybe.withDefault False

                hasNextPage =
                    model.nextPage /= Nothing

                needsToFetchMorePages =
                    not model.fetchingHistory && lastBuildVisible && hasNextPage
            in
            case currentJob model of
                Just job ->
                    if needsToFetchMorePages then
                        ( { model | fetchingHistory = True }
                        , effects ++ [ FetchBuildHistory job model.nextPage ]
                        )

                    else
                        ( model, effects )

                Nothing ->
                    ( model, effects )

        ElementVisible ( id, False ) ->
            let
                currentBuildInvisible =
                    model.currentBuild
                        |> RemoteData.toMaybe
                        |> Maybe.map (.build >> .id >> toString)
                        |> Maybe.map ((==) id)
                        |> Maybe.withDefault False

                shouldScroll =
                    currentBuildInvisible && not model.scrolledToCurrentBuild
            in
            ( { model | scrolledToCurrentBuild = True }
            , effects
                ++ (if shouldScroll then
                        [ Scroll <| ToId id ]

                    else
                        []
                   )
            )

        _ ->
            ( model, effects )


update : Message -> ET Model
update msg =
    TopBar.update msg >> updateBody msg


updateBody : Message -> ET Model
updateBody msg ( model, effects ) =
    case msg of
        SwitchToBuild build ->
            ( model
            , effects
                ++ [ NavigateTo <| Routes.toString <| Routes.buildRoute build ]
            )

        Hover state ->
            let
                newModel =
                    { model | hoveredElement = state, hoveredCounter = 0 }
            in
            updateOutput
                (Build.Output.Output.handleStepTreeMsg <| StepTree.updateTooltip newModel)
                ( newModel, effects )

        TriggerBuild job ->
            case job of
                Nothing ->
                    ( model, effects )

                Just someJob ->
                    ( model, effects ++ [ DoTriggerBuild someJob ] )

        AbortBuild buildId ->
            ( model, effects ++ [ DoAbortBuild buildId ] )

        ToggleStep id ->
            updateOutput
                (Build.Output.Output.handleStepTreeMsg <| StepTree.toggleStep id)
                ( model, effects )

        SwitchTab id tab ->
            updateOutput
                (Build.Output.Output.handleStepTreeMsg <| StepTree.switchTab id tab)
                ( model, effects )

        SetHighlight id line ->
            updateOutput
                (Build.Output.Output.handleStepTreeMsg <| StepTree.setHighlight id line)
                ( model, effects )

        ExtendHighlight id line ->
            updateOutput
                (Build.Output.Output.handleStepTreeMsg <| StepTree.extendHighlight id line)
                ( model, effects )

        ScrollBuilds event ->
            let
                scroll =
                    if event.deltaX == 0 then
                        [ Scroll (Element "builds" event.deltaY) ]

                    else
                        [ Scroll (Element "builds" -event.deltaX) ]

                checkVisibility =
                    case model.history |> List.Extra.last of
                        Just build ->
                            [ Effects.CheckIsVisible <| toString build.id ]

                        Nothing ->
                            []
            in
            ( model, effects ++ scroll ++ checkVisibility )

        GoToRoute route ->
            ( model, effects ++ [ NavigateTo <| Routes.toString route ] )

        _ ->
            ( model, effects )


getScrollBehavior : Model -> ScrollBehavior
getScrollBehavior model =
    if model.autoScroll then
        case model.currentBuild |> RemoteData.toMaybe of
            Nothing ->
                NoScroll

            Just cb ->
                case cb.build.status of
                    Concourse.BuildStatusSucceeded ->
                        NoScroll

                    Concourse.BuildStatusPending ->
                        NoScroll

                    _ ->
                        ScrollWindow

    else
        NoScroll


updateOutput :
    (OutputModel -> ( OutputModel, List Effect, Build.Output.Output.OutMsg ))
    -> ET Model
updateOutput updater ( model, effects ) =
    let
        currentBuild =
            model.currentBuild |> RemoteData.toMaybe
    in
    case ( currentBuild, currentBuild |> Maybe.andThen .output ) of
        ( Just currentBuild, Just output ) ->
            let
                ( newOutput, outputEffects, outMsg ) =
                    updater output
            in
            handleOutMsg outMsg
                ( { model | currentBuild = RemoteData.Success { currentBuild | output = Just newOutput } }
                , effects ++ outputEffects
                )

        _ ->
            ( model, effects )


handleKeyPressed : Keyboard.KeyCode -> ET Model
handleKeyPressed key ( model, effects ) =
    let
        currentBuild =
            model.currentBuild |> RemoteData.toMaybe |> Maybe.map .build

        newModel =
            case ( model.previousKeyPress, model.shiftDown, Char.fromCode key ) of
                ( Nothing, False, 'G' ) ->
                    { model | previousKeyPress = Just 'G' }

                _ ->
                    { model | previousKeyPress = Nothing }
    in
    if key == Keycodes.shift then
        ( { newModel | shiftDown = True }, [] )

    else
        case ( Char.fromCode key, newModel.shiftDown ) of
            ( 'H', False ) ->
                case Maybe.andThen (nextBuild newModel.history) currentBuild of
                    Just build ->
                        update (SwitchToBuild build) ( newModel, effects )

                    Nothing ->
                        ( newModel, [] )

            ( 'L', False ) ->
                case Maybe.andThen (prevBuild newModel.history) currentBuild of
                    Just build ->
                        update (SwitchToBuild build) ( newModel, effects )

                    Nothing ->
                        ( newModel, [] )

            ( 'J', False ) ->
                ( newModel, [ Scroll Down ] )

            ( 'K', False ) ->
                ( newModel, [ Scroll Up ] )

            ( 'T', True ) ->
                if not newModel.previousTriggerBuildByKey then
                    update
                        (TriggerBuild (currentBuild |> Maybe.andThen .job))
                        ( { newModel | previousTriggerBuildByKey = True }, effects )

                else
                    ( newModel, [] )

            ( 'A', True ) ->
                if currentBuild == List.head newModel.history then
                    case currentBuild of
                        Just build ->
                            update (AbortBuild build.id) ( newModel, effects )

                        Nothing ->
                            ( newModel, [] )

                else
                    ( newModel, [] )

            ( 'G', True ) ->
                ( { newModel | autoScroll = True }, [ Scroll ToBottom ] )

            ( 'G', False ) ->
                if model.previousKeyPress == Just 'G' then
                    ( { newModel | autoScroll = False }, [ Scroll ToTop ] )

                else
                    ( newModel, [] )

            ( '¿', True ) ->
                ( { newModel | showHelp = not newModel.showHelp }, [] )

            _ ->
                ( newModel, [] )


nextBuild : List Concourse.Build -> Concourse.Build -> Maybe Concourse.Build
nextBuild builds build =
    case builds of
        first :: second :: rest ->
            if second == build then
                Just first

            else
                nextBuild (second :: rest) build

        _ ->
            Nothing


prevBuild : List Concourse.Build -> Concourse.Build -> Maybe Concourse.Build
prevBuild builds build =
    case builds of
        first :: second :: rest ->
            if first == build then
                Just second

            else
                prevBuild (second :: rest) build

        _ ->
            Nothing


handleBuildFetched : Int -> Concourse.Build -> ET Model
handleBuildFetched browsingIndex build ( model, effects ) =
    if browsingIndex == model.browsingIndex then
        let
            currentBuild =
                case model.currentBuild |> RemoteData.toMaybe of
                    Nothing ->
                        { build = build
                        , prep = Nothing
                        , output = Nothing
                        }

                    Just currentBuild ->
                        { currentBuild | build = build }

            withBuild =
                { model
                    | currentBuild = RemoteData.Success currentBuild
                    , history = updateHistory build model.history
                }

            fetchJobAndHistory =
                case ( currentJob model, build.job ) of
                    ( Nothing, Just buildJob ) ->
                        [ FetchBuildJobDetails buildJob
                        , FetchBuildHistory buildJob Nothing
                        ]

                    _ ->
                        []

            ( newModel, cmd ) =
                if build.status == Concourse.BuildStatusPending then
                    ( withBuild, effects ++ pollUntilStarted browsingIndex build.id )

                else if build.reapTime == Nothing then
                    case
                        model.currentBuild
                            |> RemoteData.toMaybe
                            |> Maybe.andThen .prep
                    of
                        Nothing ->
                            initBuildOutput build ( withBuild, effects )

                        Just _ ->
                            let
                                ( newModel, cmd ) =
                                    initBuildOutput build ( withBuild, effects )
                            in
                            ( newModel
                            , cmd
                                ++ [ FetchBuildPrep
                                        Time.second
                                        browsingIndex
                                        build.id
                                   ]
                            )

                else
                    ( withBuild, effects )
        in
        ( { newModel | fetchingHistory = True }
        , cmd
            ++ [ SetFavIcon (Just build.status)
               , SetTitle (extractTitle newModel)
               ]
            ++ fetchJobAndHistory
        )

    else
        ( model, effects )


pollUntilStarted : Int -> Int -> List Effect
pollUntilStarted browsingIndex buildId =
    [ FetchBuild Time.second browsingIndex buildId
    , FetchBuildPrep Time.second browsingIndex buildId
    ]


initBuildOutput : Concourse.Build -> ET Model
initBuildOutput build ( model, effects ) =
    let
        ( output, outputCmd ) =
            Build.Output.Output.init { highlight = model.highlight } build
    in
    ( { model
        | currentBuild =
            RemoteData.map
                (\info -> { info | output = Just output })
                model.currentBuild
      }
    , effects ++ outputCmd
    )


<<<<<<< HEAD
handleBuildJobFetched : Concourse.Job -> ET Model
=======
handleBuildJobFetched :
    Concourse.Job
    -> ( Model, List Effect )
    -> ( Model, List Effect )
>>>>>>> 41f54f59
handleBuildJobFetched job ( model, effects ) =
    let
        withJobDetails =
            { model | disableManualTrigger = job.disableManualTrigger }
    in
    ( withJobDetails
    , effects ++ [ SetTitle (extractTitle withJobDetails) ]
    )


handleHistoryFetched : Paginated Concourse.Build -> ET Model
handleHistoryFetched history ( model, effects ) =
    let
        currentBuild =
            model.currentBuild |> RemoteData.map .build

        newModel =
            { model
                | history = List.append model.history history.content
                , nextPage = history.pagination.nextPage
                , fetchingHistory = False
            }
    in
    case ( currentBuild, currentJob model ) of
        ( RemoteData.Success build, Just job ) ->
            if List.member build newModel.history then
                ( newModel, effects ++ [ CheckIsVisible <| toString build.id ] )

            else
                ( { newModel | fetchingHistory = True }, effects ++ [ FetchBuildHistory job history.pagination.nextPage ] )

        _ ->
            ( newModel, effects )


handleBuildPrepFetched : Int -> Concourse.BuildPrep -> ET Model
handleBuildPrepFetched browsingIndex buildPrep ( model, effects ) =
    if browsingIndex == model.browsingIndex then
        ( { model
            | currentBuild =
                RemoteData.map
                    (\info -> { info | prep = Just buildPrep })
                    model.currentBuild
          }
        , effects
        )

    else
        ( model, effects )


view : UserState -> Model -> Html Message
view userState model =
    Html.div []
        [ Html.div
            [ style TopBar.Styles.pageIncludingTopBar, id "page-including-top-bar" ]
            [ TopBar.view userState TopBar.Model.None model
            , Html.div [ id "page-below-top-bar", style TopBar.Styles.pipelinePageBelowTopBar ] [ viewBuildPage model ]
            ]
        ]


viewBuildPage : Model -> Html Message
viewBuildPage model =
    case model.currentBuild |> RemoteData.toMaybe of
        Just currentBuild ->
            Html.div
                [ class "with-fixed-header"
                , attribute "data-build-name" currentBuild.build.name
                ]
                [ viewBuildHeader currentBuild.build model
                , Html.div [ class "scrollable-body build-body" ] <|
                    [ viewBuildPrep currentBuild.prep
                    , Html.Lazy.lazy2 viewBuildOutput currentBuild.build <|
                        currentBuild.output
                    , Html.div
                        [ classList
                            [ ( "keyboard-help", True )
                            , ( "hidden", not model.showHelp )
                            ]
                        ]
                        [ Html.div
                            [ class "help-title" ]
                            [ Html.text "keyboard shortcuts" ]
                        , Html.div
                            [ class "help-line" ]
                            [ Html.div
                                [ class "keys" ]
                                [ Html.span [ class "key" ] [ Html.text "h" ]
                                , Html.span [ class "key" ] [ Html.text "l" ]
                                ]
                            , Html.text "previous/next build"
                            ]
                        , Html.div
                            [ class "help-line" ]
                            [ Html.div
                                [ class "keys" ]
                                [ Html.span [ class "key" ] [ Html.text "j" ]
                                , Html.span [ class "key" ] [ Html.text "k" ]
                                ]
                            , Html.text "scroll down/up"
                            ]
                        , Html.div
                            [ class "help-line" ]
                            [ Html.div
                                [ class "keys" ]
                                [ Html.span [ class "key" ] [ Html.text "T" ] ]
                            , Html.text "trigger a new build"
                            ]
                        , Html.div
                            [ class "help-line" ]
                            [ Html.div
                                [ class "keys" ]
                                [ Html.span [ class "key" ] [ Html.text "A" ] ]
                            , Html.text "abort build"
                            ]
                        , Html.div
                            [ class "help-line" ]
                            [ Html.div
                                [ class "keys" ]
                                [ Html.span [ class "key" ] [ Html.text "gg" ] ]
                            , Html.text "scroll to the top"
                            ]
                        , Html.div
                            [ class "help-line" ]
                            [ Html.div
                                [ class "keys" ]
                                [ Html.span [ class "key" ] [ Html.text "G" ] ]
                            , Html.text "scroll to the bottom"
                            ]
                        , Html.div
                            [ class "help-line" ]
                            [ Html.div
                                [ class "keys" ]
                                [ Html.span [ class "key" ] [ Html.text "?" ] ]
                            , Html.text "hide/show help"
                            ]
                        ]
                    ]
                        ++ (let
                                build =
                                    currentBuild.build

                                maybeBirthDate =
                                    Maybe.Extra.or build.duration.startedAt build.duration.finishedAt
                            in
                            case ( maybeBirthDate, build.reapTime ) of
                                ( Just birthDate, Just reapTime ) ->
                                    [ Html.div
                                        [ class "tombstone" ]
                                        [ Html.div [ class "heading" ] [ Html.text "RIP" ]
                                        , Html.div
                                            [ class "job-name" ]
                                            [ Html.text <|
                                                Maybe.withDefault
                                                    "one-off build"
                                                <|
                                                    Maybe.map .jobName build.job
                                            ]
                                        , Html.div
                                            [ class "build-name" ]
                                            [ Html.text <|
                                                "build #"
                                                    ++ (case build.job of
                                                            Nothing ->
                                                                toString build.id

                                                            Just _ ->
                                                                build.name
                                                       )
                                            ]
                                        , Html.div
                                            [ class "date" ]
                                            [ Html.text <|
                                                mmDDYY birthDate
                                                    ++ "-"
                                                    ++ mmDDYY reapTime
                                            ]
                                        , Html.div
                                            [ class "epitaph" ]
                                            [ Html.text <|
                                                case build.status of
                                                    Concourse.BuildStatusSucceeded ->
                                                        "It passed, and now it has passed on."

                                                    Concourse.BuildStatusFailed ->
                                                        "It failed, and now has been forgotten."

                                                    Concourse.BuildStatusErrored ->
                                                        "It errored, but has found forgiveness."

                                                    Concourse.BuildStatusAborted ->
                                                        "It was never given a chance."

                                                    _ ->
                                                        "I'm not dead yet."
                                            ]
                                        ]
                                    , Html.div
                                        [ class "explanation" ]
                                        [ Html.text "This log has been "
                                        , Html.a
                                            [ Html.Attributes.href "https://concourse-ci.org/jobs.html#job-build-logs-to-retain" ]
                                            [ Html.text "reaped." ]
                                        ]
                                    ]

                                _ ->
                                    []
                           )
                ]

        _ ->
            LoadingIndicator.view


mmDDYY : Date -> String
mmDDYY d =
    Date.Format.format "%m/%d/" d ++ String.right 2 (Date.Format.format "%Y" d)


viewBuildOutput : Concourse.Build -> Maybe OutputModel -> Html Message
viewBuildOutput build output =
    case output of
        Just o ->
            Build.Output.Output.view build o

        Nothing ->
            Html.div [] []


viewBuildPrep : Maybe Concourse.BuildPrep -> Html Message
viewBuildPrep prep =
    case prep of
        Just prep ->
            Html.div [ class "build-step" ]
                [ Html.div
                    [ class "header"
                    , style
                        [ ( "display", "flex" )
                        , ( "align-items", "center" )
                        ]
                    ]
                    [ Views.icon
                        { sizePx = 15, image = "ic-cogs.svg" }
                        [ style
                            [ ( "margin", "6.5px" )
                            , ( "margin-right", "0.5px" )
                            ]
                        ]
                    , Html.h3 [] [ Html.text "preparing build" ]
                    ]
                , Html.div []
                    [ Html.ul [ class "prep-status-list" ]
                        ([ viewBuildPrepLi "checking pipeline is not paused" prep.pausedPipeline Dict.empty
                         , viewBuildPrepLi "checking job is not paused" prep.pausedJob Dict.empty
                         ]
                            ++ viewBuildPrepInputs prep.inputs
                            ++ [ viewBuildPrepLi "waiting for a suitable set of input versions" prep.inputsSatisfied prep.missingInputReasons
                               , viewBuildPrepLi "checking max-in-flight is not reached" prep.maxRunningBuilds Dict.empty
                               ]
                        )
                    ]
                ]

        Nothing ->
            Html.div [] []


viewBuildPrepInputs : Dict String Concourse.BuildPrepStatus -> List (Html Message)
viewBuildPrepInputs inputs =
    List.map viewBuildPrepInput (Dict.toList inputs)


viewBuildPrepInput : ( String, Concourse.BuildPrepStatus ) -> Html Message
viewBuildPrepInput ( name, status ) =
    viewBuildPrepLi ("discovering any new versions of " ++ name) status Dict.empty


viewBuildPrepDetails : Dict String String -> Html Message
viewBuildPrepDetails details =
    Html.ul [ class "details" ]
        (List.map viewDetailItem (Dict.toList details))


viewDetailItem : ( String, String ) -> Html Message
viewDetailItem ( name, status ) =
    Html.li []
        [ Html.text (name ++ " - " ++ status) ]


viewBuildPrepLi : String -> Concourse.BuildPrepStatus -> Dict String String -> Html Message
viewBuildPrepLi text status details =
    Html.li
        [ classList
            [ ( "prep-status", True )
            , ( "inactive", status == Concourse.BuildPrepStatusUnknown )
            ]
        ]
        [ Html.div
            [ style
                [ ( "align-items", "center" )
                , ( "display", "flex" )
                ]
            ]
            [ viewBuildPrepStatus status
            , Html.span []
                [ Html.text text ]
            ]
        , viewBuildPrepDetails details
        ]


viewBuildPrepStatus : Concourse.BuildPrepStatus -> Html Message
viewBuildPrepStatus status =
    case status of
        Concourse.BuildPrepStatusUnknown ->
            Html.div
                [ title "thinking..." ]
                [ Spinner.spinner { size = "12px", margin = "0 5px 0 0" } ]

        Concourse.BuildPrepStatusBlocking ->
            Html.div
                [ title "blocking" ]
                [ Spinner.spinner { size = "12px", margin = "0 5px 0 0" } ]

        Concourse.BuildPrepStatusNotBlocking ->
            Html.div
                [ style
                    [ ( "background-image"
                      , "url(/public/images/ic-not-blocking-check.svg)"
                      )
                    , ( "background-position", "50% 50%" )
                    , ( "background-repeat", "no-repeat" )
                    , ( "background-size", "contain" )
                    , ( "width", "12px" )
                    , ( "height", "12px" )
                    , ( "margin-right", "5px" )
                    ]
                , title "not blocking"
                ]
                []


<<<<<<< HEAD
viewBuildHeader : Concourse.Build -> Model -> Html Message
viewBuildHeader build { now, job, history, hoveredElement } =
=======
viewBuildHeader : Concourse.Build -> Model -> Html Msg
viewBuildHeader build model =
>>>>>>> 41f54f59
    let
        triggerButton =
            case currentJob model of
                Just { jobName, pipelineName, teamName } ->
                    let
                        actionUrl =
                            "/teams/"
                                ++ teamName
                                ++ "/pipelines/"
                                ++ pipelineName
                                ++ "/jobs/"
                                ++ jobName
                                ++ "/builds"

                        buttonDisabled =
                            model.disableManualTrigger

                        buttonHovered =
<<<<<<< HEAD
                            hoveredElement == Just TriggerBuildButton
=======
                            model.hoveredElement == Just Trigger
>>>>>>> 41f54f59

                        buttonHighlight =
                            buttonHovered && not buttonDisabled
                    in
                    Html.button
                        [ attribute "role" "button"
                        , attribute "tabindex" "0"
                        , attribute "aria-label" "Trigger Build"
                        , attribute "title" "Trigger Build"
                        , onLeftClick <| TriggerBuild build.job
                        , onMouseEnter <| Hover <| Just TriggerBuildButton
                        , onFocus <| Hover <| Just TriggerBuildButton
                        , onMouseLeave <| Hover Nothing
                        , onBlur <| Hover Nothing
                        , style <| Styles.triggerButton buttonDisabled buttonHovered build.status
                        ]
                    <|
                        [ Html.div
                            [ style <| Styles.triggerIcon buttonHighlight ]
                            []
                        ]
                            ++ (if buttonDisabled && buttonHovered then
                                    [ Html.div
                                        [ style Styles.triggerTooltip ]
                                        [ Html.text <|
                                            "manual triggering disabled "
                                                ++ "in job config"
                                        ]
                                    ]

                                else
                                    []
                               )

                Nothing ->
                    Html.text ""

        abortHovered =
<<<<<<< HEAD
            hoveredElement == Just AbortBuildButton
=======
            model.hoveredElement == Just Abort
>>>>>>> 41f54f59

        abortButton =
            if Concourse.BuildStatus.isRunning build.status then
                Html.button
                    [ onLeftClick (AbortBuild build.id)
                    , attribute "role" "button"
                    , attribute "tabindex" "0"
                    , attribute "aria-label" "Abort Build"
                    , attribute "title" "Abort Build"
                    , onMouseEnter <| Hover <| Just AbortBuildButton
                    , onFocus <| Hover <| Just AbortBuildButton
                    , onMouseLeave <| Hover Nothing
                    , onBlur <| Hover Nothing
                    , style <| Styles.abortButton <| abortHovered
                    ]
                    [ Html.div
                        [ style <| Styles.abortIcon <| abortHovered ]
                        []
                    ]

            else
                Html.text ""

        buildTitle =
            case build.job of
                Just jobId ->
                    let
                        jobRoute =
                            Routes.Job { id = jobId, page = Nothing }
                    in
                    Html.a
                        [ StrictEvents.onLeftClick <| GoToRoute jobRoute
                        , href <| Routes.toString jobRoute
                        ]
                        [ Html.span [ class "build-name" ] [ Html.text jobId.jobName ]
                        , Html.text (" #" ++ build.name)
                        ]

                _ ->
                    Html.text ("build #" ++ toString build.id)
    in
    Html.div [ class "fixed-header" ]
        [ Html.div
            [ id "build-header"
            , class "build-header"
            , style <| Styles.header build.status
            ]
            [ Html.div []
                [ Html.h1 [] [ buildTitle ]
                , case model.now of
                    Just n ->
                        BuildDuration.view build.duration n

                    Nothing ->
                        Html.text ""
                ]
            , Html.div
                [ style [ ( "display", "flex" ) ] ]
                [ abortButton, triggerButton ]
            ]
        , Html.div
            [ onMouseWheel ScrollBuilds ]
            [ lazyViewHistory build model.history ]
        ]


lazyViewHistory : Concourse.Build -> List Concourse.Build -> Html Message
lazyViewHistory currentBuild builds =
    Html.Lazy.lazy2 viewHistory currentBuild builds


viewHistory : Concourse.Build -> List Concourse.Build -> Html Message
viewHistory currentBuild builds =
    Html.ul [ id "builds" ]
        (List.map (viewHistoryItem currentBuild) builds)


viewHistoryItem : Concourse.Build -> Concourse.Build -> Html Message
viewHistoryItem currentBuild build =
    Html.li
        [ classList [ ( "current", build.id == currentBuild.id ) ]
        , style <| Styles.historyItem build.status
        , id <| toString build.id
        ]
        [ Html.a
            [ onLeftClick <| SwitchToBuild build
            , href <| Routes.toString <| Routes.buildRoute build
            ]
            [ Html.text build.name ]
        ]


durationTitle : Date -> List (Html Message) -> Html Message
durationTitle date content =
    Html.div [ title (Date.Format.format "%b" date) ] content


handleOutMsg : Build.Output.Output.OutMsg -> ET Model
handleOutMsg outMsg ( model, effects ) =
    case outMsg of
        Build.Output.Output.OutNoop ->
            ( model, effects )

        Build.Output.Output.OutBuildStatus status date ->
            case model.currentBuild |> RemoteData.toMaybe of
                Nothing ->
                    ( model, effects )

                Just currentBuild ->
                    let
                        build =
                            currentBuild.build

                        duration =
                            build.duration

                        newDuration =
                            if Concourse.BuildStatus.isRunning status then
                                duration

                            else
                                { duration | finishedAt = Just date }

                        newStatus =
                            if Concourse.BuildStatus.isRunning build.status then
                                status

                            else
                                build.status

                        newBuild =
                            { build | status = newStatus, duration = newDuration }
                    in
                    ( { model
                        | history = updateHistory newBuild model.history
                        , currentBuild = RemoteData.Success { currentBuild | build = newBuild }
                      }
                    , if Concourse.BuildStatus.isRunning build.status then
                        effects ++ [ SetFavIcon (Just status) ]

                      else
                        effects
                    )


updateHistory : Concourse.Build -> List Concourse.Build -> List Concourse.Build
updateHistory newBuild =
    List.map <|
        \build ->
            if build.id == newBuild.id then
                newBuild

            else
                build<|MERGE_RESOLUTION|>--- conflicted
+++ resolved
@@ -332,30 +332,16 @@
             ( { model | autoScroll = atBottom }, effects )
 
         EventsReceived envelopes ->
-<<<<<<< HEAD
             updateOutput
                 (Build.Output.Output.handleEnvelopes envelopes)
                 ( model
                 , case getScrollBehavior model of
                     ScrollWindow ->
-                        effects ++ [ Effects.Scroll Effects.ToWindowBottom ]
+                        effects ++ [ Effects.Scroll Effects.ToBottom ]
 
                     NoScroll ->
                         effects
                 )
-=======
-            envelopes
-                |> Build.Output.Output.handleEnvelopes
-                |> flip updateOutput
-                    ( model
-                    , case getScrollBehavior model of
-                        ScrollWindow ->
-                            effects ++ [ Effects.Scroll Effects.ToBottom ]
-
-                        NoScroll ->
-                            effects
-                    )
->>>>>>> 41f54f59
 
         ElementVisible ( id, True ) ->
             let
@@ -740,14 +726,7 @@
     )
 
 
-<<<<<<< HEAD
 handleBuildJobFetched : Concourse.Job -> ET Model
-=======
-handleBuildJobFetched :
-    Concourse.Job
-    -> ( Model, List Effect )
-    -> ( Model, List Effect )
->>>>>>> 41f54f59
 handleBuildJobFetched job ( model, effects ) =
     let
         withJobDetails =
@@ -1092,13 +1071,8 @@
                 []
 
 
-<<<<<<< HEAD
 viewBuildHeader : Concourse.Build -> Model -> Html Message
-viewBuildHeader build { now, job, history, hoveredElement } =
-=======
-viewBuildHeader : Concourse.Build -> Model -> Html Msg
 viewBuildHeader build model =
->>>>>>> 41f54f59
     let
         triggerButton =
             case currentJob model of
@@ -1117,11 +1091,7 @@
                             model.disableManualTrigger
 
                         buttonHovered =
-<<<<<<< HEAD
-                            hoveredElement == Just TriggerBuildButton
-=======
-                            model.hoveredElement == Just Trigger
->>>>>>> 41f54f59
+                            model.hoveredElement == Just TriggerBuildButton
 
                         buttonHighlight =
                             buttonHovered && not buttonDisabled
@@ -1160,11 +1130,7 @@
                     Html.text ""
 
         abortHovered =
-<<<<<<< HEAD
-            hoveredElement == Just AbortBuildButton
-=======
-            model.hoveredElement == Just Abort
->>>>>>> 41f54f59
+            model.hoveredElement == Just AbortBuildButton
 
         abortButton =
             if Concourse.BuildStatus.isRunning build.status then
