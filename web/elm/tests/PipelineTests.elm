--- conflicted
+++ resolved
@@ -297,24 +297,9 @@
                     init "/teams/team/pipelines/pipeline"
                         |> Application.subscriptions
                         |> Expect.all
-<<<<<<< HEAD
-                            [ Query.count (Expect.equal 20)
-                            , Query.index 1 >> Query.has [ text "succeeded" ]
-                            , Query.index 3 >> Query.has [ text "errored" ]
-                            , Query.index 5 >> Query.has [ text "aborted" ]
-                            , Query.index 7 >> Query.has [ text "paused" ]
-                            , Query.index 8 >> Query.has [ style [ ( "background-color", "#5c3bd1" ) ] ]
-                            , Query.index 9 >> Query.has [ text "pinned" ]
-                            , Query.index 11 >> Query.has [ text "failed" ]
-                            , Query.index 13 >> Query.has [ text "pending" ]
-                            , Query.index 15 >> Query.has [ text "started" ]
-                            , Query.index 17 >> Query.has [ text "dependency" ]
-                            , Query.index 19 >> Query.has [ text "dependency (trigger)" ]
-=======
                             [ List.member (Subscription.OnClockTick OneSecond) >> Expect.true "not on one second?"
                             , List.member (Subscription.OnClockTick FiveSeconds) >> Expect.true "not on five seconds?"
                             , List.member (Subscription.OnClockTick OneMinute) >> Expect.true "not on one minute?"
->>>>>>> fdd348e1
                             ]
             , test "on five second timer, refreshes pipeline" <|
                 \_ ->
@@ -330,7 +315,7 @@
                                     }
                               )
                             ]
-            , test "in one minute timer, refreshes version" <|
+            , test "on one minute timer, refreshes version" <|
                 \_ ->
                     init "/teams/team/pipelines/pipeline"
                         |> Application.update (Msgs.DeliveryReceived (ClockTicked OneMinute 0))
@@ -358,7 +343,7 @@
                                 , Query.index 3 >> Query.has [ text "errored" ]
                                 , Query.index 5 >> Query.has [ text "aborted" ]
                                 , Query.index 7 >> Query.has [ text "paused" ]
-                                , Query.index 8 >> Query.has [ style [ ( "background-color", "#5C3BD1" ) ] ]
+                                , Query.index 8 >> Query.has [ style [ ( "background-color", "#5c3bd1" ) ] ]
                                 , Query.index 9 >> Query.has [ text "pinned" ]
                                 , Query.index 11 >> Query.has [ text "failed" ]
                                 , Query.index 13 >> Query.has [ text "pending" ]
