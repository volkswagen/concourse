--- conflicted
+++ resolved
@@ -92,13 +92,7 @@
             in
             [ describe "groups bar styling"
                 [ describe "with groups"
-                    [ test "is flush with the bottom of the top bar" <|
-                        \_ ->
-                            setupGroupsBar sampleGroups
-                                |> Common.queryView
-                                |> Query.find [ id "groups-bar" ]
-                                |> Query.has [ style "margin-top" "54px" ]
-                    , test "has light text on a dark background" <|
+                    [ test "has light text on a dark background" <|
                         \_ ->
                             setupGroupsBar sampleGroups
                                 |> Common.queryView
@@ -1007,20 +1001,7 @@
                     |> Common.queryView
                     |> Query.find [ id "page-below-top-bar" ]
                     |> Query.has
-<<<<<<< HEAD
-                        [ style
-                            [ ( "padding-top", "54px" )
-                            , ( "height", "100%" )
-                            ]
-=======
-                        -- this padding ugliness is necessary because pipeline's page is weird and not offset
-                        [ style "padding-top" <|
-                            if pageName == "Pipeline" || pageName == "Build" then
-                                "0"
-
-                            else
-                                "54px"
+                        [ style "padding-top" "54px"
                         , style "height" "100%"
->>>>>>> 54850b7c
                         ]
         ]