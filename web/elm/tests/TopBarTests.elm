module TopBarTests exposing (all)

import Application.Application as Application
import Application.Msgs as Msgs
import Build.Msgs
import Callback exposing (Callback(..))
import Char
import Concourse
import Dashboard.Msgs
import Dict
import Effects
import Expect exposing (..)
import Html.Attributes as Attr
<<<<<<< HEAD
import Http
import Job.Msgs
import Keycodes
import Pipeline.Msgs
import Resource.Msgs
=======
>>>>>>> 02a90a4d
import Routes
import SubPage.Msgs
import Subscription exposing (Delivery(..))
import Test exposing (..)
import Test.Html.Event as Event
import Test.Html.Query as Query
import Test.Html.Selector as Selector
    exposing
        ( attribute
        , class
        , containing
        , id
        , style
        , tag
        , text
        )
import TopBar.Msgs
import TopBar.TopBar as TopBar


rspecStyleDescribe : String -> subject -> List (subject -> Test) -> Test
rspecStyleDescribe description beforeEach subTests =
    Test.describe description
        (subTests |> List.map ((|>) beforeEach))


context : String -> (setup -> subject) -> List (subject -> Test) -> (setup -> Test)
context description beforeEach subTests setup =
    Test.describe description
        (subTests |> List.map ((|>) (beforeEach setup)))


it : String -> (subject -> Expectation) -> subject -> Test
it desc expectationFunc subject =
    Test.test desc <|
        \_ -> expectationFunc subject


fit : String -> (subject -> Expectation) -> subject -> Test
fit desc expectationFunc subject =
    Test.only <|
        Test.test desc <|
            \_ -> expectationFunc subject


lineHeight : String
lineHeight =
    "54px"


borderGrey : String
borderGrey =
    "#3d3c3c"


backgroundGrey : String
backgroundGrey =
    "#1e1d1d"


pausedBlue : String
pausedBlue =
    "#3498db"


almostWhite : String
almostWhite =
    "rgba(255, 255, 255, 0.5)"


topBarHeight : String
topBarHeight =
    "54px"


searchBarBorder : String
searchBarBorder =
    "1px solid " ++ searchBarGrey


searchBarGrey : String
searchBarGrey =
    "#504b4b"


dropdownBackgroundGrey : String
dropdownBackgroundGrey =
    "#2e2e2e"


searchBarHeight : String
searchBarHeight =
    "30px"


searchBarWidth : String
searchBarWidth =
    "220px"


searchBarPadding : String
searchBarPadding =
    "0 42px"


all : Test
all =
    describe "TopBar"
        [ rspecStyleDescribe "on init"
            (TopBar.init
                { route =
                    Routes.Pipeline
                        { id =
                            { teamName = "team"
                            , pipelineName = "pipeline"
                            }
                        , groups = []
                        }
                }
                |> Tuple.second
            )
            [ it "requests screen size" <|
                Expect.equal [ Effects.GetScreenSize ]
            ]
        , rspecStyleDescribe "when on pipeline page"
            (Application.init
                { turbulenceImgSrc = ""
                , notFoundImgSrc = ""
                , csrfToken = ""
                , authToken = ""
                , pipelineRunningKeyframes = ""
                }
                { href = ""
                , host = ""
                , hostname = ""
                , protocol = ""
                , origin = ""
                , port_ = ""
                , pathname = "/teams/team/pipelines/pipeline"
                , search = ""
                , hash = ""
                , username = ""
                , password = ""
                }
                |> Tuple.first
            )
            [ context "when login state unknown"
<<<<<<< HEAD
                (Application.view >> Query.fromHtml)
=======
                (Tuple.first
                    >> TopBar.view UserState.UserStateUnknown Model.None
                    >> Query.fromHtml
                )
>>>>>>> 02a90a4d
                [ it "shows concourse logo" <|
                    Query.children []
                        >> Query.index 0
                        >> Query.has
                            [ style
                                [ ( "background-image"
                                  , "url(/public/images/concourse-logo-white.svg)"
                                  )
                                , ( "background-position", "50% 50%" )
                                , ( "background-repeat", "no-repeat" )
                                , ( "background-size", "42px 42px" )
                                , ( "width", topBarHeight )
                                , ( "height", topBarHeight )
                                ]
                            ]
                , it "shows pipeline breadcrumb" <|
                    Query.has [ id "breadcrumb-pipeline" ]
                , context "pipeline breadcrumb"
                    (Query.find [ id "breadcrumb-pipeline" ])
                    [ it "renders icon first" <|
                        Query.children []
                            >> Query.first
                            >> Query.has pipelineBreadcrumbSelector
                    , it "renders pipeline name second" <|
                        Query.children []
                            >> Query.index 1
                            >> Query.has
                                [ text "pipeline" ]
                    , it "has pointer cursor" <|
                        Query.has [ style [ ( "cursor", "pointer" ) ] ]
                    , it "has link to the relevant pipeline page" <|
                        Event.simulate Event.click
                            >> Event.expect
                                (Msgs.SubMsg 1 <|
                                    SubPage.Msgs.PipelineMsg <|
                                        Pipeline.Msgs.FromTopBar <|
                                            TopBar.Msgs.GoToRoute <|
                                                Routes.Pipeline
                                                    { id =
                                                        { teamName = "team"
                                                        , pipelineName = "pipeline"
                                                        }
                                                    , groups = []
                                                    }
                                )
                    ]
                , it "has dark grey background" <|
                    Query.has [ style [ ( "background-color", backgroundGrey ) ] ]
                , it "lays out contents horizontally" <|
                    Query.has [ style [ ( "display", "flex" ) ] ]
                , it "maximizes spacing between the left and right navs" <|
                    Query.has [ style [ ( "justify-content", "space-between" ) ] ]
                , it "renders the login component last" <|
                    Query.children []
                        >> Query.index -1
                        >> Query.has [ id "login-component" ]
                ]
            , context "when logged out"
                (Application.handleCallback
                    Effects.Layout
                    (Callback.UserFetched <|
                        Err <|
                            Http.BadStatus
                                { url = ""
                                , status =
                                    { code = 401
                                    , message = "unauthorized"
                                    }
                                , headers = Dict.empty
                                , body = ""
                                }
                    )
                    >> Tuple.first
                    >> Application.view
                    >> Query.fromHtml
                )
                [ it "renders the login component last" <|
                    Query.children []
                        >> Query.index -1
                        >> Query.has [ id "login-component" ]
                , it "has a link to login" <|
                    Query.children []
                        >> Query.index -1
                        >> Query.find [ id "login-item" ]
                        >> Query.has [ tag "a", attribute <| Attr.href "/sky/login" ]
                ]
            , context "when logged in"
<<<<<<< HEAD
                (Application.handleCallback
                    Effects.Layout
                    (Callback.UserFetched <| Ok sampleUser)
                    >> Tuple.first
                    >> Application.view
=======
                (Tuple.first
                    >> TopBar.view (UserState.UserStateLoggedIn sampleUser) Model.None
>>>>>>> 02a90a4d
                    >> Query.fromHtml
                )
                [ it "renders the login component last" <|
                    Query.children []
                        >> Query.index -1
                        >> Query.has [ id "login-component" ]
                , it "renders login component with a maximum width" <|
                    Query.find [ id "login-component" ]
                        >> Query.has [ style [ ( "max-width", "20%" ) ] ]
                , it "renders login container with relative position" <|
                    Query.children []
                        >> Query.index -1
                        >> Query.find [ id "login-container" ]
                        >> Query.has
                            [ style [ ( "position", "relative" ) ] ]
                , it "lays out login container contents vertically" <|
                    Query.children []
                        >> Query.index -1
                        >> Query.find [ id "login-container" ]
                        >> Query.has
                            [ style
                                [ ( "display", "flex" )
                                , ( "flex-direction", "column" )
                                ]
                            ]
                , it "draws lighter grey line to the left of login container" <|
                    Query.children []
                        >> Query.index -1
                        >> Query.find [ id "login-container" ]
                        >> Query.has
                            [ style [ ( "border-left", "1px solid " ++ borderGrey ) ] ]
                , it "renders login container tall enough" <|
                    Query.children []
                        >> Query.index -1
                        >> Query.find [ id "login-container" ]
                        >> Query.has
                            [ style [ ( "line-height", lineHeight ) ] ]
                , it "has the login username styles" <|
                    Query.children []
                        >> Query.index -1
                        >> Query.find [ id "user-id" ]
                        >> Expect.all
                            [ Query.has
                                [ style
                                    [ ( "padding", "0 30px" )
                                    , ( "cursor", "pointer" )
                                    , ( "display", "flex" )
                                    , ( "align-items", "center" )
                                    , ( "justify-content", "center" )
                                    , ( "flex-grow", "1" )
                                    ]
                                ]
                            , Query.children []
                                >> Query.index 0
                                >> Query.has
                                    [ style
                                        [ ( "overflow", "hidden" )
                                        , ( "text-overflow", "ellipsis" )
                                        ]
                                    ]
                            ]
                , it "shows the logged in username when the user is logged in" <|
                    Query.children []
                        >> Query.index -1
                        >> Query.find [ id "user-id" ]
                        >> Query.has [ text "test" ]
                , it "ToggleUserMenu message is received when login menu is clicked" <|
                    Query.find [ id "login-container" ]
                        >> Event.simulate Event.click
                        >> Event.expect
                            (Msgs.SubMsg 1 <|
                                SubPage.Msgs.PipelineMsg <|
                                    Pipeline.Msgs.FromTopBar <|
                                        TopBar.Msgs.ToggleUserMenu
                            )
                , it "does not render the logout button" <|
                    Query.children []
                        >> Query.index -1
                        >> Query.find [ id "user-id" ]
                        >> Query.hasNot [ id "logout-button" ]
                ]
            , it "clicking a pinned resource navigates to the pinned resource page" <|
                Application.update
                    (Msgs.SubMsg 1 <|
                        SubPage.Msgs.PipelineMsg <|
                            Pipeline.Msgs.FromTopBar <|
                                TopBar.Msgs.GoToRoute
                                    (Routes.Resource
                                        { id =
                                            { teamName = "t"
                                            , pipelineName = "p"
                                            , resourceName = "r"
                                            }
                                        , page = Nothing
                                        }
                                    )
                    )
                    >> Tuple.second
                    >> Expect.equal
                        [ ( Effects.SubPage 1
                          , ""
                          , Effects.NavigateTo "/teams/t/pipelines/p/resources/r"
                          )
                        ]
            , context "when pipeline is paused"
                (Application.handleCallback
                    (Effects.SubPage 1)
                    (Callback.PipelineFetched <|
                        Ok
                            { id = 0
                            , name = "p"
                            , paused = True
                            , public = True
                            , teamName = "t"
                            , groups = []
                            }
<<<<<<< HEAD
                    )
                    >> Tuple.first
                    >> Application.handleCallback
                        Effects.Layout
                        (Callback.UserFetched <| Ok sampleUser)
                    >> Tuple.first
                    >> Application.view
=======
                        )
>>>>>>> 02a90a4d
                    >> Query.fromHtml
                )
                [ it "has blue background" <|
                    Query.has [ style [ ( "background-color", pausedBlue ) ] ]
                , it "draws almost-white line to the left of login container" <|
                    Query.children []
                        >> Query.index -1
                        >> Query.find [ id "login-container" ]
                        >> Query.has
                            [ style [ ( "border-left", "1px solid " ++ almostWhite ) ] ]
                ]
            ]
        , rspecStyleDescribe "rendering user menus on clicks"
            (Application.init
                { turbulenceImgSrc = ""
                , notFoundImgSrc = ""
                , csrfToken = ""
                , authToken = ""
                , pipelineRunningKeyframes = ""
                }
                { href = ""
                , host = ""
                , hostname = ""
                , protocol = ""
                , origin = ""
                , port_ = ""
                , pathname = "/teams/team/pipelines/pipeline"
                , search = ""
                , hash = ""
                , username = ""
                , password = ""
                }
                |> Tuple.first
            )
            [ it "shows user menu when ToggleUserMenu msg is received" <|
                Application.handleCallback
                    Effects.Layout
                    (Callback.UserFetched <| Ok sampleUser)
                    >> Tuple.first
<<<<<<< HEAD
                    >> Application.update
                        (Msgs.SubMsg 1 <|
                            SubPage.Msgs.PipelineMsg <|
                                Pipeline.Msgs.FromTopBar <|
                                    TopBar.Msgs.ToggleUserMenu
                        )
                    >> Tuple.first
                    >> Application.view
=======
                    >> TopBar.view (UserState.UserStateLoggedIn sampleUser) Model.None
>>>>>>> 02a90a4d
                    >> Query.fromHtml
                    >> Query.has [ id "logout-button" ]
            , it "renders user menu content when ToggleUserMenu msg is received and logged in" <|
                Application.handleCallback
                    Effects.Layout
                    (Callback.UserFetched <| Ok sampleUser)
                    >> Tuple.first
                    >> Application.update
                        (Msgs.SubMsg 1 <|
                            SubPage.Msgs.PipelineMsg <|
                                Pipeline.Msgs.FromTopBar <|
                                    TopBar.Msgs.ToggleUserMenu
                        )
                    >> Tuple.first
<<<<<<< HEAD
                    >> Application.view
=======
                    >> TopBar.view (UserState.UserStateLoggedIn sampleUser) Model.None
>>>>>>> 02a90a4d
                    >> Query.fromHtml
                    >> Expect.all
                        [ Query.has [ id "logout-button" ]
                        , Query.find [ id "logout-button" ]
                            >> Query.has [ text "logout" ]
                        , Query.find [ id "logout-button" ]
                            >> Query.has
                                [ style
                                    [ ( "position", "absolute" )
                                    , ( "top", "55px" )
                                    , ( "background-color", backgroundGrey )
                                    , ( "height", topBarHeight )
                                    , ( "width", "100%" )
                                    , ( "border-top", "1px solid " ++ borderGrey )
                                    , ( "cursor", "pointer" )
                                    , ( "display", "flex" )
                                    , ( "align-items", "center" )
                                    , ( "justify-content", "center" )
                                    , ( "flex-grow", "1" )
                                    ]
                                ]
                        ]
            , it "when logout is clicked, a LogOut Msg is sent" <|
                Application.handleCallback
                    Effects.Layout
                    (Callback.UserFetched <| Ok sampleUser)
                    >> Tuple.first
<<<<<<< HEAD
                    >> Application.update
                        (Msgs.SubMsg 1 <|
                            SubPage.Msgs.PipelineMsg <|
                                Pipeline.Msgs.FromTopBar <|
                                    TopBar.Msgs.ToggleUserMenu
                        )
                    >> Tuple.first
                    >> Application.view
=======
                    >> TopBar.view (UserState.UserStateLoggedIn sampleUser) Model.None
>>>>>>> 02a90a4d
                    >> Query.fromHtml
                    >> Query.find [ id "logout-button" ]
                    >> Event.simulate Event.click
                    >> Event.expect
                        (Msgs.SubMsg 1 <|
                            SubPage.Msgs.PipelineMsg <|
                                Pipeline.Msgs.FromTopBar <|
                                    TopBar.Msgs.LogOut
                        )
            , it "shows 'login' when LoggedOut Msg is successful" <|
                Application.handleCallback
                    (Effects.SubPage 1)
                    (Callback.LoggedOut <| Ok ())
                    >> Tuple.first
                    >> Application.view
                    >> Query.fromHtml
                    >> Query.find [ id "login-item" ]
                    >> Query.has [ text "login" ]
            ]
        , rspecStyleDescribe "login component when user is logged out"
            (Application.init
                { turbulenceImgSrc = ""
                , notFoundImgSrc = ""
                , csrfToken = ""
                , authToken = ""
                , pipelineRunningKeyframes = ""
                }
                { href = ""
                , host = ""
                , hostname = ""
                , protocol = ""
                , origin = ""
                , port_ = ""
                , pathname = "/teams/team/pipelines/pipeline"
                , search = ""
                , hash = ""
                , username = ""
                , password = ""
                }
                |> Tuple.first
                |> Application.handleCallback
                    (Effects.SubPage 1)
                    (Callback.LoggedOut (Ok ()))
                |> Tuple.first
                |> Application.view
                |> Query.fromHtml
            )
            [ it "has a link to login" <|
                Query.children []
                    >> Query.index -1
                    >> Query.find [ id "login-item" ]
                    >> Query.has [ tag "a", attribute <| Attr.href "/sky/login" ]
            , it "has the login container styles" <|
                Query.children []
                    >> Query.index -1
                    >> Query.find [ id "login-container" ]
                    >> Query.has
                        [ style
                            [ ( "position", "relative" )
                            , ( "display", "flex" )
                            , ( "flex-direction", "column" )
                            , ( "border-left", "1px solid " ++ borderGrey )
                            , ( "line-height", lineHeight )
                            ]
                        ]
            , it "has the login username styles" <|
                Query.children []
                    >> Query.index -1
                    >> Query.find [ id "login-item" ]
                    >> Query.has
                        [ style
                            [ ( "padding", "0 30px" )
                            , ( "cursor", "pointer" )
                            , ( "display", "flex" )
                            , ( "align-items", "center" )
                            , ( "justify-content", "center" )
                            , ( "flex-grow", "1" )
                            ]
                        ]
            ]
        , rspecStyleDescribe "when triggering a log in message"
            (Application.init
                { turbulenceImgSrc = ""
                , notFoundImgSrc = ""
                , csrfToken = ""
                , authToken = ""
                , pipelineRunningKeyframes = ""
                }
                { href = ""
                , host = ""
                , hostname = ""
                , protocol = ""
                , origin = ""
                , port_ = ""
                , pathname = "/"
                , search = ""
                , hash = ""
                , username = ""
                , password = ""
                }
                |> Tuple.first
                |> Application.handleCallback
                    (Effects.SubPage 1)
                    (Callback.LoggedOut (Ok ()))
            )
            [ it "redirects to login page when you click login" <|
                Tuple.first
                    >> Application.update
                        (Msgs.SubMsg 1 <|
                            SubPage.Msgs.DashboardMsg <|
                                Dashboard.Msgs.FromTopBar <|
                                    TopBar.Msgs.LogIn
                        )
                    >> Tuple.second
                    >> Expect.equal
                        [ ( Effects.SubPage 1
                          , ""
                          , Effects.RedirectToLogin
                          )
                        ]
            ]
        , rspecStyleDescribe "rendering top bar on build page"
            (Application.init
                { turbulenceImgSrc = ""
                , notFoundImgSrc = ""
                , csrfToken = ""
                , authToken = ""
                , pipelineRunningKeyframes = ""
                }
                { href = ""
                , host = ""
                , hostname = ""
                , protocol = ""
                , origin = ""
                , port_ = ""
                , pathname = "/teams/team/pipelines/pipeline/jobs/job/builds/1"
                , search = ""
                , hash = ""
                , username = ""
                , password = ""
                }
                |> Tuple.first
                |> Application.view
                |> Query.fromHtml
            )
            [ it "should pad the breadcrumbs to max size so they can be left-aligned" <|
                Query.find
                    [ id "breadcrumbs" ]
                    >> Query.has [ style [ ( "flex-grow", "1" ) ] ]
            , it "pipeline breadcrumb should have a link to the pipeline page when viewing build details" <|
                Query.find [ id "breadcrumb-pipeline" ]
                    >> Event.simulate Event.click
                    >> Event.expect
                        (Msgs.SubMsg 1 <|
                            SubPage.Msgs.BuildMsg <|
                                Build.Msgs.FromTopBar <|
                                    TopBar.Msgs.GoToRoute <|
                                        Routes.Pipeline
                                            { id =
                                                { teamName = "team"
                                                , pipelineName = "pipeline"
                                                }
                                            , groups = []
                                            }
                        )
            , context "job breadcrumb"
                (Query.find [ id "breadcrumb-job" ])
                [ it "is laid out horizontally with appropriate spacing" <|
                    Query.has
                        [ style
                            [ ( "display", "inline-block" )
                            , ( "padding", "0 10px" )
                            ]
                        ]
                , it "has job icon rendered first" <|
                    Query.has jobBreadcrumbSelector
                , it "has build name after job icon" <|
                    Query.has [ text "job" ]
                , it "does not appear clickable" <|
                    Query.hasNot [ style [ ( "cursor", "pointer" ) ] ]
                ]
            ]
        , rspecStyleDescribe "rendering top bar on resource page"
            (Application.init
                { turbulenceImgSrc = ""
                , notFoundImgSrc = ""
                , csrfToken = ""
                , authToken = ""
                , pipelineRunningKeyframes = ""
                }
                { href = ""
                , host = ""
                , hostname = ""
                , protocol = ""
                , origin = ""
                , port_ = ""
                , pathname = "/teams/team/pipelines/pipeline/resources/resource"
                , search = ""
                , hash = ""
                , username = ""
                , password = ""
                }
                |> Tuple.first
                |> Application.view
                |> Query.fromHtml
            )
            [ it "should pad the breadcrumbs to max size so they can be left-aligned" <|
                Query.find
                    [ id "breadcrumbs" ]
                    >> Query.has [ style [ ( "flex-grow", "1" ) ] ]
            , it "pipeline breadcrumb should have a link to the pipeline page when viewing resource details" <|
                Query.find [ id "breadcrumb-pipeline" ]
                    >> Event.simulate Event.click
                    >> Event.expect
                        (Msgs.SubMsg 1 <|
                            SubPage.Msgs.ResourceMsg <|
                                Resource.Msgs.FromTopBar <|
                                    TopBar.Msgs.GoToRoute <|
                                        Routes.Pipeline
                                            { id =
                                                { teamName = "team"
                                                , pipelineName = "pipeline"
                                                }
                                            , groups = []
                                            }
                        )
            , it "there is a / between pipeline and resource in breadcrumb" <|
                Query.findAll [ tag "li" ]
                    >> Expect.all
                        [ Query.index 1 >> Query.has [ class "breadcrumb-separator" ]
                        , Query.index 1 >> Query.has [ text "/" ]
                        , Query.index 2 >> Query.has [ id "breadcrumb-resource" ]
                        ]
            , it "resource breadcrumb is laid out horizontally with appropriate spacing" <|
                Query.find [ id "breadcrumb-resource" ]
                    >> Query.has [ style [ ( "display", "inline-block" ), ( "padding", "0 10px" ) ] ]
            , it "top bar has resource breadcrumb with resource icon rendered first" <|
                Query.find [ id "breadcrumb-resource" ]
                    >> Query.children []
                    >> Query.index 0
                    >> Query.has resourceBreadcrumbSelector
            , it "top bar has resource name after resource icon" <|
                Query.find [ id "breadcrumb-resource" ]
                    >> Query.children []
                    >> Query.index 1
                    >> Query.has
                        [ text "resource" ]
            ]
        , rspecStyleDescribe "rendering top bar on job page"
            (Application.init
                { turbulenceImgSrc = ""
                , notFoundImgSrc = ""
                , csrfToken = ""
                , authToken = ""
                , pipelineRunningKeyframes = ""
                }
                { href = ""
                , host = ""
                , hostname = ""
                , protocol = ""
                , origin = ""
                , port_ = ""
                , pathname = "/teams/team/pipelines/pipeline/jobs/job"
                , search = ""
                , hash = ""
                , username = ""
                , password = ""
                }
                |> Tuple.first
                |> Application.view
                |> Query.fromHtml
            )
            [ it "should pad the breadcrumbs to max size so they can be left-aligned" <|
                Query.find
                    [ id "breadcrumbs" ]
                    >> Query.has [ style [ ( "flex-grow", "1" ) ] ]
            , it "pipeline breadcrumb should have a link to the pipeline page when viewing job details" <|
                Query.find [ id "breadcrumb-pipeline" ]
                    >> Event.simulate Event.click
                    >> Event.expect
                        (Msgs.SubMsg 1 <|
                            SubPage.Msgs.JobMsg <|
                                Job.Msgs.FromTopBar <|
                                    TopBar.Msgs.GoToRoute <|
                                        Routes.Pipeline
                                            { id =
                                                { teamName = "team"
                                                , pipelineName = "pipeline"
                                                }
                                            , groups = []
                                            }
                        )
            , it "there is a / between pipeline and job in breadcrumb" <|
                Query.findAll [ tag "li" ]
                    >> Expect.all
                        [ Query.index 1 >> Query.has [ class "breadcrumb-separator" ]
                        , Query.index 0 >> Query.has [ id "breadcrumb-pipeline" ]
                        , Query.index 2 >> Query.has [ id "breadcrumb-job" ]
                        ]
            ]
        , rspecStyleDescribe "when checking search bar values"
            (Application.init
                { turbulenceImgSrc = ""
                , notFoundImgSrc = ""
                , csrfToken = ""
                , authToken = ""
                , pipelineRunningKeyframes = ""
                }
                { href = ""
                , host = ""
                , hostname = ""
                , protocol = ""
                , origin = ""
                , port_ = ""
                , pathname = "/"
                , search = "?search=test"
                , hash = ""
                , username = ""
                , password = ""
                }
                |> Tuple.first
                |> Application.handleCallback
                    (Effects.SubPage 1)
                    (Callback.APIDataFetched
                        (Ok
                            ( 0
                            , { teams =
                                    [ Concourse.Team 1 "team1"
                                    , Concourse.Team 2 "team2"
                                    ]
                              , pipelines = [ onePipeline "team1" ]
                              , jobs = []
                              , resources = []
                              , user = Nothing
                              , version = ""
                              }
                            )
                        )
                    )
                |> Tuple.first
            )
            [ it "renders the search bar with the text in the search query" <|
                Application.view
                    >> Query.fromHtml
                    >> Query.find [ id TopBar.searchInputId ]
                    >> Query.has [ tag "input", attribute <| Attr.value "test" ]
            , it "sends a FilterMsg when the clear search button is clicked" <|
                Application.view
                    >> Query.fromHtml
                    >> Query.find [ id "search-container" ]
                    >> Query.find [ id "search-clear" ]
                    >> Event.simulate Event.click
                    >> Event.expect
                        (Msgs.SubMsg 1 <|
                            SubPage.Msgs.DashboardMsg <|
                                Dashboard.Msgs.FromTopBar <|
                                    TopBar.Msgs.FilterMsg ""
                        )
            , it "clear search button has full opacity when there is a query" <|
                Application.view
                    >> Query.fromHtml
                    >> Query.find [ id "search-clear" ]
                    >> Query.has [ style [ ( "opacity", "1" ) ] ]
            ]
        , rspecStyleDescribe "rendering search bar on dashboard page"
            (Application.init
                { turbulenceImgSrc = ""
                , notFoundImgSrc = ""
                , csrfToken = ""
                , authToken = ""
                , pipelineRunningKeyframes = ""
                }
                { href = ""
                , host = ""
                , hostname = ""
                , protocol = ""
                , origin = ""
                , port_ = ""
                , pathname = "/"
                , search = ""
                , hash = ""
                , username = ""
                , password = ""
                }
                |> Tuple.first
                |> Application.handleCallback
                    (Effects.SubPage 1)
                    (Callback.APIDataFetched
                        (Ok
                            ( 0
                            , { teams =
                                    [ Concourse.Team 1 "team1"
                                    , Concourse.Team 2 "team2"
                                    ]
                              , pipelines = [ onePipeline "team1" ]
                              , jobs = []
                              , resources = []
                              , user = Nothing
                              , version = ""
                              }
                            )
                        )
                    )
                |> Tuple.first
            )
            [ context "when desktop sized"
                (Application.handleCallback
                    (Effects.SubPage 1)
                    (ScreenResized { width = 1500, height = 900 })
                    >> Tuple.first
                    >> Application.view
                    >> Query.fromHtml
                )
                [ it "renders search bar" <|
                    Query.has [ id TopBar.searchInputId ]
                , it "search bar is an input field" <|
                    Query.find [ id TopBar.searchInputId ]
                        >> Query.has [ tag "input" ]
                , it "renders search bar with transparent background to remove white of search bar" <|
                    Query.find [ id TopBar.searchInputId ]
                        >> Query.has [ style [ ( "background-color", "transparent" ) ] ]
                , it "search bar does not use browser's built-in autocomplete" <|
                    Query.find [ id TopBar.searchInputId ]
                        >> Query.has
                            [ attribute <| Attr.attribute "autocomplete" "off" ]
                , it "sets magnifying glass on search bar in correct position" <|
                    Query.find [ id TopBar.searchInputId ]
                        >> Query.has
                            [ style
                                [ ( "background-image"
                                  , "url('public/images/ic-search-white-24px.svg')"
                                  )
                                , ( "background-position", "12px 8px" )
                                , ( "background-repeat", "no-repeat" )
                                ]
                            ]
                , it "styles search border and input text colour" <|
                    Query.find [ id TopBar.searchInputId ]
                        >> Query.has
                            [ style
                                [ ( "border", searchBarBorder )
                                , ( "color", "#fff" )
                                , ( "font-size", "1.15em" )
                                , ( "font-family", "Inconsolata, monospace" )
                                ]
                            ]
                , it "renders search with appropriate size and padding" <|
                    Query.find [ id TopBar.searchInputId ]
                        >> Query.has
                            [ style
                                [ ( "height", searchBarHeight )
                                , ( "width", searchBarWidth )
                                , ( "padding", searchBarPadding )
                                ]
                            ]
                , it "does not have an outline when focused" <|
                    Query.find [ id TopBar.searchInputId ]
                        >> Query.has [ style [ ( "outline", "0" ) ] ]
                , it "has placeholder text" <|
                    Query.find [ id TopBar.searchInputId ]
                        >> Query.has [ tag "input", attribute <| Attr.placeholder "search" ]
                , it "has a search container" <|
                    Query.has [ id "search-container" ]
                , it "search container is positioned appropriately" <|
                    Query.find [ id "search-container" ]
                        >> Expect.all
                            [ Query.has
                                [ style
                                    [ ( "position", "relative" )
                                    , ( "display", "flex" )
                                    , ( "flex-direction", "column" )
                                    , ( "align-items", "stretch" )
                                    ]
                                ]
                            , Query.hasNot [ style [ ( "flex-grow", "1" ) ] ]
                            ]
                , it "search container is sized correctly" <|
                    Query.find [ id "search-container" ]
                        >> Expect.all
                            [ Query.has [ style [ ( "margin", "12px" ) ] ]
                            , Query.hasNot [ style [ ( "height", "56px" ) ] ]
                            ]
                , it "has a clear search button container" <|
                    Query.find [ id "search-container" ]
                        >> Query.has [ id "search-clear" ]
                , it "positions the clear search button correctly" <|
                    Query.find [ id "search-container" ]
                        >> Query.has [ id "search-clear" ]
                , it "has the appropriate background image for clear search and is in correct position" <|
                    Query.find [ id "search-clear" ]
                        >> Query.has
                            [ style
                                [ ( "background-image"
                                  , "url('public/images/ic-close-white-24px.svg')"
                                  )
                                , ( "background-position", "10px 10px" )
                                , ( "background-repeat", "no-repeat" )
                                ]
                            ]
                , it "clear search button has no border and renders text appropriately" <|
                    Query.find [ id "search-clear" ]
                        >> Query.has
                            [ style
                                [ ( "border", "0" )
                                , ( "color", searchBarGrey )
                                ]
                            ]
                , it "clear search button is positioned appropriately" <|
                    Query.find [ id "search-clear" ]
                        >> Query.has
                            [ style
                                [ ( "position", "absolute" )
                                , ( "right", "0" )
                                , ( "padding", "17px" )
                                ]
                            ]
                , it "sets opacity for the clear search button to low when there is no text" <|
                    Query.find [ id "search-clear" ]
                        >> Query.has [ style [ ( "opacity", "0.2" ) ] ]
                ]
            , context "when mobile sized"
                (Application.handleCallback
                    (Effects.SubPage 1)
                    (ScreenResized { width = 400, height = 900 })
                    >> Tuple.first
                )
                [ it "should not have a search bar" <|
                    Application.view
                        >> Query.fromHtml
                        >> Query.hasNot
                            [ id TopBar.searchInputId ]
                , it "should have a magnifying glass icon" <|
                    Application.view
                        >> Query.fromHtml
                        >> Query.find [ id "show-search-button" ]
                        >> Query.has
                            [ style
                                [ ( "background-image", "url('public/images/ic-search-white-24px.svg')" )
                                , ( "background-position", "12px 8px" )
                                , ( "background-repeat", "no-repeat" )
                                ]
                            ]
                , it "shows the login component" <|
                    Application.view
                        >> Query.fromHtml
                        >> Query.has [ id "login-component" ]
                , context "after clicking the search icon"
                    (Application.update
                        (Msgs.SubMsg 1 <|
                            SubPage.Msgs.DashboardMsg <|
                                Dashboard.Msgs.FromTopBar <|
                                    TopBar.Msgs.ShowSearchInput
                        )
                    )
                    [ it "tells the ui to focus on the search bar" <|
                        Tuple.second
                            >> Expect.equal
                                [ ( Effects.SubPage 1
                                  , ""
                                  , Effects.Focus TopBar.searchInputId
                                  )
                                ]
                    , context "the ui"
                        (Tuple.first
                            >> Application.view
                            >> Query.fromHtml
                        )
                        [ it "renders search bar" <|
                            Query.has [ id TopBar.searchInputId ]
                        , it "search bar is an input field" <|
                            Query.find [ id TopBar.searchInputId ]
                                >> Query.has [ tag "input" ]
                        , it "has placeholder text" <|
                            Query.find [ id TopBar.searchInputId ]
                                >> Query.has [ tag "input", attribute <| Attr.placeholder "search" ]
                        , it "has a search container" <|
                            Query.has [ id "search-container" ]
                        , it "positions the search container appropriately" <|
                            Query.find [ id "search-container" ]
                                >> Query.has
                                    [ style
                                        [ ( "position", "relative" )
                                        , ( "display", "flex" )
                                        , ( "flex-direction", "column" )
                                        , ( "align-items", "stretch" )
                                        , ( "flex-grow", "1" )
                                        ]
                                    ]
                        , it "search container is sized correctly" <|
                            Query.find [ id "search-container" ]
                                >> Expect.all
                                    [ Query.has [ style [ ( "margin", "12px" ) ] ]
                                    , Query.hasNot [ style [ ( "height", "56px" ) ] ]
                                    ]
                        , it "has a clear search button container" <|
                            Query.find [ id "search-container" ]
                                >> Query.has [ id "search-clear" ]
                        , it "has the appropriate background image for clear search and is in correct position" <|
                            Query.find [ id "search-clear" ]
                                >> Query.has
                                    [ style
                                        [ ( "background-image", "url('public/images/ic-close-white-24px.svg')" )
                                        , ( "background-position", "10px 10px" )
                                        , ( "background-repeat", "no-repeat" )
                                        ]
                                    ]
                        , it "hides the login component" <|
                            Query.hasNot [ id "login-component" ]
                        ]
                    , context "after the focus returns"
                        (Tuple.first
                            >> Application.update
                                (Msgs.SubMsg 1 <|
                                    SubPage.Msgs.DashboardMsg <|
                                        Dashboard.Msgs.FromTopBar <|
                                            TopBar.Msgs.FocusMsg
                                )
                            >> Tuple.first
                        )
                        [ it "should display a dropdown of options" <|
                            Application.view
                                >> Query.fromHtml
                                >> Query.find [ id "search-dropdown" ]
                                >> Query.findAll [ tag "li" ]
                                >> Expect.all
                                    [ Query.count (Expect.equal 2)
                                    , Query.index 0 >> Query.has [ text "status: " ]
                                    , Query.index 1 >> Query.has [ text "team: " ]
                                    ]
                        , it "the search dropdown is positioned below the search bar" <|
                            Application.view
                                >> Query.fromHtml
                                >> Query.find [ id "search-dropdown" ]
                                >> Expect.all
                                    [ Query.has
                                        [ style
                                            [ ( "top", "100%" )
                                            , ( "margin", "0" )
                                            ]
                                        ]
                                    , Query.hasNot [ style [ ( "position", "absolute" ) ] ]
                                    ]
                        , it "the search dropdown is the same width as search bar" <|
                            Application.view
                                >> Query.fromHtml
                                >> Query.find [ id "search-dropdown" ]
                                >> Query.has [ style [ ( "width", "100%" ) ] ]
                        , context "after the search is blurred"
                            (Application.update
                                (Msgs.SubMsg 1 <|
                                    SubPage.Msgs.DashboardMsg <|
                                        Dashboard.Msgs.FromTopBar <|
                                            TopBar.Msgs.BlurMsg
                                )
                                >> Tuple.first
                                >> Application.view
                                >> Query.fromHtml
                            )
                            [ it "should not have a search bar" <|
                                Query.hasNot
                                    [ id TopBar.searchInputId ]
                            , it "should have a magnifying glass icon" <|
                                Query.find [ id "show-search-button" ]
                                    >> Query.has
                                        [ style
                                            [ ( "background-image", "url('public/images/ic-search-white-24px.svg')" )
                                            , ( "background-position", "12px 8px" )
                                            , ( "background-repeat", "no-repeat" )
                                            ]
                                        ]
                            , it "shows the login component" <|
                                Query.has [ id "login-component" ]
                            ]
                        , context "after the search is blurred with a search query"
                            (Application.update
                                (Msgs.SubMsg 1 <|
                                    SubPage.Msgs.DashboardMsg <|
                                        Dashboard.Msgs.FromTopBar <|
                                            TopBar.Msgs.FilterMsg "query"
                                )
                                >> Tuple.first
                                >> Application.update
                                    (Msgs.SubMsg 1 <|
                                        SubPage.Msgs.DashboardMsg <|
                                            Dashboard.Msgs.FromTopBar <|
                                                TopBar.Msgs.BlurMsg
                                    )
                                >> Tuple.first
                                >> Application.view
                                >> Query.fromHtml
                            )
                            [ it "should have a search bar" <|
                                Query.has [ id TopBar.searchInputId ]
                            , it "should not have a magnifying glass icon" <|
                                Query.hasNot [ id "show-search-button" ]
                            , it "should not show the login component" <|
                                Query.hasNot [ id "login-component" ]
                            , it "should not display a dropdown of options" <|
                                Query.hasNot [ id "search-dropdown" ]
                            ]
                        ]
                    ]
                ]
            ]
        , rspecStyleDescribe "when search query is updated"
            (Application.init
                { turbulenceImgSrc = ""
                , notFoundImgSrc = ""
                , csrfToken = ""
                , authToken = ""
                , pipelineRunningKeyframes = ""
                }
                { href = ""
                , host = ""
                , hostname = ""
                , protocol = ""
                , origin = ""
                , port_ = ""
                , pathname = "/"
                , search = ""
                , hash = ""
                , username = ""
                , password = ""
                }
                |> Tuple.first
                |> Application.handleCallback
                    (Effects.SubPage 1)
                    (Callback.APIDataFetched
                        (Ok
                            ( 0
                            , { teams =
                                    [ Concourse.Team 1 "team1"
                                    , Concourse.Team 2 "team2"
                                    ]
                              , pipelines = [ onePipeline "team1" ]
                              , jobs = []
                              , resources = []
                              , user = Nothing
                              , version = ""
                              }
                            )
                        )
                    )
                |> Tuple.first
            )
            [ it
                ("shows the list of statuses when "
                    ++ "`status:` is typed in the search bar"
                )
              <|
                Application.update
                    (Msgs.SubMsg 1 <|
                        SubPage.Msgs.DashboardMsg <|
                            Dashboard.Msgs.FromTopBar <|
                                TopBar.Msgs.FocusMsg
                    )
                    >> Tuple.first
                    >> Application.update
                        (Msgs.SubMsg 1 <|
                            SubPage.Msgs.DashboardMsg <|
                                Dashboard.Msgs.FromTopBar <|
                                    TopBar.Msgs.FilterMsg "status:"
                        )
                    >> Tuple.first
                    >> Application.view
                    >> Query.fromHtml
                    >> Query.find [ id "search-dropdown" ]
                    >> Query.findAll [ tag "li" ]
                    >> Expect.all
                        [ Query.count (Expect.equal 7)
                        , Query.index 0 >> Query.has [ text "status: paused" ]
                        , Query.index 1 >> Query.has [ text "status: pending" ]
                        , Query.index 2 >> Query.has [ text "status: failed" ]
                        , Query.index 3 >> Query.has [ text "status: errored" ]
                        , Query.index 4 >> Query.has [ text "status: aborted" ]
                        , Query.index 5 >> Query.has [ text "status: running" ]
                        , Query.index 6 >> Query.has [ text "status: succeeded" ]
                        ]
            , it "after typing `status: pending` the dropdown is empty" <|
                Application.update
                    (Msgs.SubMsg 1 <|
                        SubPage.Msgs.DashboardMsg <|
                            Dashboard.Msgs.FromTopBar <|
                                TopBar.Msgs.FocusMsg
                    )
                    >> Tuple.first
                    >> Application.update
                        (Msgs.SubMsg 1 <|
                            SubPage.Msgs.DashboardMsg <|
                                Dashboard.Msgs.FromTopBar <|
                                    TopBar.Msgs.FilterMsg "status:"
                        )
                    >> Tuple.first
                    >> Application.update
                        (Msgs.SubMsg 1 <|
                            SubPage.Msgs.DashboardMsg <|
                                Dashboard.Msgs.FromTopBar <|
                                    TopBar.Msgs.FilterMsg "status: pending"
                        )
                    >> Tuple.first
                    >> Application.view
                    >> Query.fromHtml
                    >> Query.findAll [ id "search-dropdown" ]
                    >> Query.first
                    >> Query.children []
                    >> Query.count (Expect.equal 0)
            ]
        , rspecStyleDescribe "when search query is `status:`"
            (Application.init
                { turbulenceImgSrc = ""
                , notFoundImgSrc = ""
                , csrfToken = ""
                , authToken = ""
                , pipelineRunningKeyframes = ""
                }
                { href = ""
                , host = ""
                , hostname = ""
                , protocol = ""
                , origin = ""
                , port_ = ""
                , pathname = "/"
                , search = "?search=status:"
                , hash = ""
                , username = ""
                , password = ""
                }
                |> Tuple.first
                |> Application.handleCallback
                    (Effects.SubPage 1)
                    (Callback.APIDataFetched
                        (Ok
                            ( 0
                            , { teams =
                                    [ Concourse.Team 1 "team1"
                                    , Concourse.Team 2 "team2"
                                    ]
                              , pipelines = [ onePipeline "team1" ]
                              , jobs = []
                              , resources = []
                              , user = Nothing
                              , version = ""
                              }
                            )
                        )
                    )
                |> Tuple.first
            )
            [ it "should display a dropdown of status options when the search bar is focused" <|
                Application.update
                    (Msgs.SubMsg 1 <|
                        SubPage.Msgs.DashboardMsg <|
                            Dashboard.Msgs.FromTopBar <|
                                TopBar.Msgs.FocusMsg
                    )
                    >> Tuple.first
                    >> Application.view
                    >> Query.fromHtml
                    >> Query.find [ id "search-dropdown" ]
                    >> Query.findAll [ tag "li" ]
                    >> Expect.all
                        [ Query.count (Expect.equal 7)
                        , Query.index 0 >> Query.has [ text "status: paused" ]
                        , Query.index 1 >> Query.has [ text "status: pending" ]
                        , Query.index 2 >> Query.has [ text "status: failed" ]
                        , Query.index 3 >> Query.has [ text "status: errored" ]
                        , Query.index 4 >> Query.has [ text "status: aborted" ]
                        , Query.index 5 >> Query.has [ text "status: running" ]
                        , Query.index 6 >> Query.has [ text "status: succeeded" ]
                        ]
            ]
        , rspecStyleDescribe "when the search query is `team:`"
            (Application.init
                { turbulenceImgSrc = ""
                , notFoundImgSrc = ""
                , csrfToken = ""
                , authToken = ""
                , pipelineRunningKeyframes = ""
                }
                { href = ""
                , host = ""
                , hostname = ""
                , protocol = ""
                , origin = ""
                , port_ = ""
                , pathname = "/"
                , search = "?search=team:"
                , hash = ""
                , username = ""
                , password = ""
                }
                |> Tuple.first
            )
            [ it "when there are teams the dropdown displays them" <|
                Application.handleCallback
                    (Effects.SubPage 1)
                    (Callback.APIDataFetched
                        (Ok
                            ( 0
                            , { teams = [ Concourse.Team 1 "team1", Concourse.Team 2 "team2" ]
                              , pipelines = [ onePipeline "team1" ]
                              , jobs = []
                              , resources = []
                              , user = Nothing
                              , version = ""
                              }
                            )
                        )
                    )
                    >> Tuple.first
                    >> Application.update
                        (Msgs.SubMsg 1 <|
                            SubPage.Msgs.DashboardMsg <|
                                Dashboard.Msgs.FromTopBar TopBar.Msgs.FocusMsg
                        )
                    >> Tuple.first
                    >> Application.view
                    >> Query.fromHtml
                    >> Query.find [ id "search-dropdown" ]
                    >> Query.children []
                    >> Expect.all
                        [ Query.count (Expect.equal 2)
                        , Query.first >> Query.has [ tag "li", text "team1" ]
                        , Query.index 1 >> Query.has [ tag "li", text "team2" ]
                        ]
            , it "when there are many teams, the dropdown only displays the first 10" <|
                Application.handleCallback
                    (Effects.SubPage 1)
                    (Callback.APIDataFetched
                        (Ok
                            ( 0
                            , { teams =
                                    [ Concourse.Team 1 "team1"
                                    , Concourse.Team 2 "team2"
                                    , Concourse.Team 3 "team3"
                                    , Concourse.Team 4 "team4"
                                    , Concourse.Team 5 "team5"
                                    , Concourse.Team 6 "team6"
                                    , Concourse.Team 7 "team7"
                                    , Concourse.Team 8 "team8"
                                    , Concourse.Team 9 "team9"
                                    , Concourse.Team 10 "team10"
                                    , Concourse.Team 11 "team11"
                                    ]
                              , pipelines = [ onePipeline "team1" ]
                              , jobs = []
                              , resources = []
                              , user = Nothing
                              , version = ""
                              }
                            )
                        )
                    )
                    >> Tuple.first
                    >> Application.update
                        (Msgs.SubMsg 1 <|
                            SubPage.Msgs.DashboardMsg <|
                                Dashboard.Msgs.FromTopBar TopBar.Msgs.FocusMsg
                        )
                    >> Tuple.first
                    >> Application.view
                    >> Query.fromHtml
                    >> Query.find [ id "search-dropdown" ]
                    >> Query.children []
                    >> Query.count (Expect.equal 10)
            ]
        , rspecStyleDescribe "dropdown stuff"
            (Application.init
                { turbulenceImgSrc = ""
                , notFoundImgSrc = ""
                , csrfToken = ""
                , authToken = ""
                , pipelineRunningKeyframes = ""
                }
                { href = ""
                , host = ""
                , hostname = ""
                , protocol = ""
                , origin = ""
                , port_ = ""
                , pathname = "/"
                , search = ""
                , hash = ""
                , username = ""
                , password = ""
                }
                |> Tuple.first
                |> Application.handleCallback
                    (Effects.SubPage 1)
                    (Callback.APIDataFetched <|
                        Ok
                            ( 0
                            , { teams = [ { id = 0, name = "team" } ]
                              , pipelines =
                                    [ { id = 0
                                      , name = "pipeline"
                                      , paused = False
                                      , public = True
                                      , teamName = "team"
                                      , groups = []
                                      }
                                    ]
                              , jobs = []
                              , resources = []
                              , user = Nothing
                              , version = "0.0.0-dev"
                              }
                            )
                    )
                |> Tuple.first
            )
            [ context "before receiving FocusMsg"
                (Application.view >> Query.fromHtml)
                [ it "has no dropdown" <|
                    Query.findAll [ id "search-dropdown" ]
                        >> Query.count (Expect.equal 0)
                , it "sends FocusMsg when focusing on search bar" <|
                    Query.find [ id TopBar.searchInputId ]
                        >> Event.simulate Event.focus
                        >> Event.expect (Msgs.SubMsg 1 <| SubPage.Msgs.DashboardMsg <| Dashboard.Msgs.FromTopBar <| TopBar.Msgs.FocusMsg)
                ]
            , it "hitting '/' focuses search input" <|
                Application.update (Msgs.DeliveryReceived <| KeyDown 191)
                    >> Tuple.second
                    >> Expect.equal [ ( Effects.SubPage 1, "", Effects.Focus TopBar.searchInputId ) ]
            , it "hitting shift + '/' (= '?') does not focus search input" <|
                Application.update (Msgs.DeliveryReceived <| KeyDown Keycodes.shift)
                    >> Tuple.first
                    >> Application.update (Msgs.DeliveryReceived <| KeyDown 191)
                    >> Tuple.second
                    >> Expect.equal []
            , it "pressing + releasing shift, then '/', focuses search input" <|
                Application.update (Msgs.DeliveryReceived <| KeyDown Keycodes.shift)
                    >> Tuple.first
                    >> Application.update (Msgs.DeliveryReceived <| KeyUp Keycodes.shift)
                    >> Tuple.first
                    >> Application.update (Msgs.DeliveryReceived <| KeyDown 191)
                    >> Tuple.second
                    >> Expect.equal [ ( Effects.SubPage 1, "", Effects.Focus TopBar.searchInputId ) ]
            , it "hitting other keys does not cause dropdown to expand" <|
                Application.update
                    (Msgs.DeliveryReceived <|
                        KeyDown <|
                            Char.toCode 'A'
                    )
                    >> Tuple.first
                    >> Application.view
                    >> Query.fromHtml
                    >> Query.findAll [ id "search-dropdown" ]
                    >> Query.count (Expect.equal 0)
            , context "after receiving FocusMsg"
                (Application.update
                    (Msgs.SubMsg 1 <|
                        SubPage.Msgs.DashboardMsg <|
                            Dashboard.Msgs.FromTopBar <|
                                TopBar.Msgs.FocusMsg
                    )
                )
                ([ testDropdown [] [ 0, 1 ] ]
                    ++ [ context "after down arrow keypress"
                            (Tuple.first
                                >> Application.update
                                    (Msgs.DeliveryReceived <|
                                        KeyDown 40
                                    )
                            )
                            ([ testDropdown [ 0 ] [ 1 ] ]
                                ++ [ context "after second down arrow keypress"
                                        (Tuple.first
                                            >> Application.update
                                                (Msgs.DeliveryReceived <|
                                                    KeyDown 40
                                                )
                                        )
                                        ([ testDropdown [ 1 ] [ 0 ] ]
                                            ++ [ context "after loop around down arrow keypress"
                                                    (Tuple.first
                                                        >> Application.update
                                                            (Msgs.DeliveryReceived <|
                                                                KeyDown 40
                                                            )
                                                    )
                                                    [ testDropdown [ 0 ] [ 1 ] ]
                                               , context "after hitting enter"
                                                    (Tuple.first
                                                        >> Application.update
                                                            (Msgs.DeliveryReceived <|
                                                                KeyDown 13
                                                            )
                                                        >> viewNormally
                                                    )
                                                    [ it "updates the query" <|
                                                        Query.find [ id TopBar.searchInputId ]
                                                            >> Query.has [ attribute <| Attr.value "team: " ]
                                                    ]
                                               ]
                                        )
                                   , context "after hitting enter"
                                        (Tuple.first
                                            >> Application.update
                                                (Msgs.DeliveryReceived <|
                                                    KeyDown 13
                                                )
                                        )
                                        [ it "updates the query" <|
                                            Tuple.first
                                                >> Application.view
                                                >> Query.fromHtml
                                                >> Query.find
                                                    [ id TopBar.searchInputId ]
                                                >> Query.has
                                                    [ attribute <|
                                                        Attr.value "status: "
                                                    ]
                                        , it "updates the URL" <|
                                            Tuple.second
                                                >> Expect.equal
                                                    [ ( Effects.SubPage 1
                                                      , ""
                                                      , Effects.ModifyUrl
                                                            "?search=status%3A%20"
                                                      )
                                                    ]
                                        ]
                                   ]
                            )
                       , context "after up arrow keypress"
                            (Tuple.first
                                >> Application.update
                                    (Msgs.DeliveryReceived <|
                                        KeyDown 38
                                    )
                            )
                            ([ testDropdown [ 1 ] [ 0 ] ]
                                ++ [ context "after second up arrow keypress"
                                        (Tuple.first >> Application.update (Msgs.DeliveryReceived <| KeyDown 38))
                                        ([ testDropdown [ 0 ] [ 1 ] ]
                                            ++ [ context "after loop around up arrow keypress"
                                                    (Tuple.first >> Application.update (Msgs.DeliveryReceived <| KeyDown 38))
                                                    [ testDropdown [ 1 ] [ 0 ] ]
                                               ]
                                        )
                                   ]
                            )
                       ]
                    ++ [ context "on ESC keypress"
                            (Tuple.first
                                >> Application.update (Msgs.DeliveryReceived <| KeyDown 27)
                            )
                            [ it "search input is blurred" <|
                                Tuple.second
                                    >> Expect.equal [ ( Effects.SubPage 1, "", Effects.Blur TopBar.searchInputId ) ]
                            ]
                       ]
                )
            , context "after receiving FocusMsg and then BlurMsg"
                (Application.update (Msgs.SubMsg 1 <| SubPage.Msgs.DashboardMsg <| Dashboard.Msgs.FromTopBar <| TopBar.Msgs.FocusMsg)
                    >> Tuple.first
                    >> Application.update (Msgs.SubMsg 1 <| SubPage.Msgs.DashboardMsg <| Dashboard.Msgs.FromTopBar <| TopBar.Msgs.BlurMsg)
                    >> viewNormally
                )
                [ it "hides the dropdown" <|
                    Query.findAll [ id "search-dropdown" ]
                        >> Query.count (Expect.equal 0)
                ]
            ]
        ]


eachHasStyle : List ( String, String ) -> Query.Multiple msg -> Expectation
eachHasStyle styles =
    Query.each <| Query.has [ style styles ]


sampleUser : Concourse.User
sampleUser =
    { id = "1", userName = "test", name = "Bob", email = "bob@bob.com", teams = Dict.empty }


pipelineBreadcrumbSelector : List Selector.Selector
pipelineBreadcrumbSelector =
    [ style
        [ ( "background-image", "url(/public/images/ic-breadcrumb-pipeline.svg)" )
        , ( "background-repeat", "no-repeat" )
        ]
    ]


jobBreadcrumbSelector : List Selector.Selector
jobBreadcrumbSelector =
    [ style
        [ ( "background-image", "url(/public/images/ic-breadcrumb-job.svg)" )
        , ( "background-repeat", "no-repeat" )
        ]
    ]


resourceBreadcrumbSelector : List Selector.Selector
resourceBreadcrumbSelector =
    [ style
        [ ( "background-image", "url(/public/images/ic-breadcrumb-resource.svg)" )
        , ( "background-repeat", "no-repeat" )
        ]
    ]


onePipeline : String -> Concourse.Pipeline
onePipeline teamName =
    { id = 0
    , name = "pipeline"
    , paused = False
    , public = True
    , teamName = teamName
    , groups = []
    }


viewNormally :
    ( Application.Model, List ( Effects.LayoutDispatch, Concourse.CSRFToken, Effects.Effect ) )
    -> Query.Single Msgs.Msg
viewNormally =
<<<<<<< HEAD
    Tuple.first >> Application.view >> Query.fromHtml
=======
    Tuple.first >> TopBar.view UserStateLoggedOut Model.None >> Query.fromHtml
>>>>>>> 02a90a4d


testDropdown :
    List Int
    -> List Int
    -> ( Application.Model, List ( Effects.LayoutDispatch, Concourse.CSRFToken, Effects.Effect ) )
    -> Test
testDropdown selecteds notSelecteds =
    context "ui"
        viewNormally
        [ it "has a dropdown when search bar is focused" <|
            Query.find [ id "search-container" ]
                >> Query.has [ id "search-dropdown" ]
        , it "should trigger a FilterMsg when typing in the search bar" <|
            Query.find [ id TopBar.searchInputId ]
                >> Event.simulate (Event.input "test")
                >> Event.expect (Msgs.SubMsg 1 <| SubPage.Msgs.DashboardMsg <| Dashboard.Msgs.FromTopBar <| TopBar.Msgs.FilterMsg "test")
        , context "dropdown elements"
            (Query.findAll [ tag "li" ])
            [ it "have the same width and padding as search bar" <|
                eachHasStyle [ ( "padding", searchBarPadding ) ]
            , it "have the same height as the search bar" <|
                eachHasStyle [ ( "line-height", searchBarHeight ) ]
            , it "have no bullet points" <|
                eachHasStyle [ ( "list-style-type", "none" ) ]
            , it "have the same border style as the search bar" <|
                eachHasStyle [ ( "border", searchBarBorder ) ]
            , it "are vertically aligned flush to each other" <|
                eachHasStyle [ ( "margin-top", "-1px" ) ]
            , it "have slightly larger font" <|
                eachHasStyle [ ( "font-size", "1.15em" ) ]
            , it "have a pointer cursor" <|
                eachHasStyle [ ( "cursor", "pointer" ) ]
            ]
        , it "the search dropdown is positioned below the search bar" <|
            Query.find [ id "search-dropdown" ]
                >> Query.has
                    [ style
                        [ ( "position", "absolute" )
                        , ( "top", "100%" )
                        , ( "margin", "0" )
                        ]
                    ]
        , it "the search dropdown is the same width as search bar" <|
            Query.find [ id "search-dropdown" ]
                >> Query.has [ style [ ( "width", "100%" ) ] ]
        , it "the search dropdown has 2 elements" <|
            Query.find [ id "search-dropdown" ]
                >> Expect.all
                    [ Query.findAll [ tag "li" ] >> Query.count (Expect.equal 2)
                    , Query.has [ text "status: " ]
                    , Query.has [ text "team: " ]
                    ]
        , it "when team is clicked, it should trigger a FilterMsg for team" <|
            Query.find [ id "search-dropdown" ]
                >> Query.find [ tag "li", containing [ text "team: " ] ]
                >> Event.simulate Event.mouseDown
                >> Event.expect (Msgs.SubMsg 1 <| SubPage.Msgs.DashboardMsg <| Dashboard.Msgs.FromTopBar <| TopBar.Msgs.FilterMsg "team: ")
        , it "when status is clicked, it should trigger a FilterMsg for status" <|
            Query.find [ id "search-dropdown" ]
                >> Query.find [ tag "li", containing [ text "status: " ] ]
                >> Event.simulate Event.mouseDown
                >> Event.expect (Msgs.SubMsg 1 <| SubPage.Msgs.DashboardMsg <| Dashboard.Msgs.FromTopBar <| TopBar.Msgs.FilterMsg "status: ")
        , it "sends BlurMsg when blurring the search bar" <|
            Query.find [ id TopBar.searchInputId ]
                >> Event.simulate Event.blur
                >> Event.expect
                    (Msgs.SubMsg 1 <|
                        SubPage.Msgs.DashboardMsg <|
                            Dashboard.Msgs.FromTopBar <|
                                TopBar.Msgs.BlurMsg
                    )
        , context "selected highlighting"
            (Query.findAll [ tag "li" ])
            (List.concat
                (List.map
                    (\idx ->
                        [ it ("has the first element highlighted " ++ toString idx) <|
                            Query.index idx
                                >> Query.has [ style [ ( "background-color", "#1e1d1d" ) ] ]
                        , it ("has white text " ++ toString idx) <|
                            Query.index idx
                                >> Query.has [ style [ ( "color", "#fff" ) ] ]
                        ]
                    )
                    selecteds
                )
                ++ [ it "always has at least one test" <| \_ -> Expect.equal 0 0 ]
            )
        , context "other highlighting"
            (Query.findAll [ tag "li" ])
            (List.concat
                (List.map
                    (\idx ->
                        [ it ("has the other elements not highlighted " ++ toString idx) <|
                            Query.index idx
                                >> Query.has [ style [ ( "background-color", dropdownBackgroundGrey ) ] ]
                        , it ("have light grey text " ++ toString idx) <|
                            Query.index idx
                                >> Query.has [ style [ ( "color", "#9b9b9b" ) ] ]
                        ]
                    )
                    notSelecteds
                )
            )
        ]<|MERGE_RESOLUTION|>--- conflicted
+++ resolved
@@ -11,14 +11,11 @@
 import Effects
 import Expect exposing (..)
 import Html.Attributes as Attr
-<<<<<<< HEAD
 import Http
 import Job.Msgs
 import Keycodes
 import Pipeline.Msgs
 import Resource.Msgs
-=======
->>>>>>> 02a90a4d
 import Routes
 import SubPage.Msgs
 import Subscription exposing (Delivery(..))
@@ -166,14 +163,7 @@
                 |> Tuple.first
             )
             [ context "when login state unknown"
-<<<<<<< HEAD
                 (Application.view >> Query.fromHtml)
-=======
-                (Tuple.first
-                    >> TopBar.view UserState.UserStateUnknown Model.None
-                    >> Query.fromHtml
-                )
->>>>>>> 02a90a4d
                 [ it "shows concourse logo" <|
                     Query.children []
                         >> Query.index 0
@@ -261,16 +251,11 @@
                         >> Query.has [ tag "a", attribute <| Attr.href "/sky/login" ]
                 ]
             , context "when logged in"
-<<<<<<< HEAD
                 (Application.handleCallback
                     Effects.Layout
                     (Callback.UserFetched <| Ok sampleUser)
                     >> Tuple.first
                     >> Application.view
-=======
-                (Tuple.first
-                    >> TopBar.view (UserState.UserStateLoggedIn sampleUser) Model.None
->>>>>>> 02a90a4d
                     >> Query.fromHtml
                 )
                 [ it "renders the login component last" <|
@@ -387,7 +372,6 @@
                             , teamName = "t"
                             , groups = []
                             }
-<<<<<<< HEAD
                     )
                     >> Tuple.first
                     >> Application.handleCallback
@@ -395,9 +379,6 @@
                         (Callback.UserFetched <| Ok sampleUser)
                     >> Tuple.first
                     >> Application.view
-=======
-                        )
->>>>>>> 02a90a4d
                     >> Query.fromHtml
                 )
                 [ it "has blue background" <|
@@ -437,7 +418,6 @@
                     Effects.Layout
                     (Callback.UserFetched <| Ok sampleUser)
                     >> Tuple.first
-<<<<<<< HEAD
                     >> Application.update
                         (Msgs.SubMsg 1 <|
                             SubPage.Msgs.PipelineMsg <|
@@ -446,9 +426,6 @@
                         )
                     >> Tuple.first
                     >> Application.view
-=======
-                    >> TopBar.view (UserState.UserStateLoggedIn sampleUser) Model.None
->>>>>>> 02a90a4d
                     >> Query.fromHtml
                     >> Query.has [ id "logout-button" ]
             , it "renders user menu content when ToggleUserMenu msg is received and logged in" <|
@@ -463,11 +440,7 @@
                                     TopBar.Msgs.ToggleUserMenu
                         )
                     >> Tuple.first
-<<<<<<< HEAD
                     >> Application.view
-=======
-                    >> TopBar.view (UserState.UserStateLoggedIn sampleUser) Model.None
->>>>>>> 02a90a4d
                     >> Query.fromHtml
                     >> Expect.all
                         [ Query.has [ id "logout-button" ]
@@ -495,7 +468,6 @@
                     Effects.Layout
                     (Callback.UserFetched <| Ok sampleUser)
                     >> Tuple.first
-<<<<<<< HEAD
                     >> Application.update
                         (Msgs.SubMsg 1 <|
                             SubPage.Msgs.PipelineMsg <|
@@ -504,9 +476,6 @@
                         )
                     >> Tuple.first
                     >> Application.view
-=======
-                    >> TopBar.view (UserState.UserStateLoggedIn sampleUser) Model.None
->>>>>>> 02a90a4d
                     >> Query.fromHtml
                     >> Query.find [ id "logout-button" ]
                     >> Event.simulate Event.click
@@ -1728,11 +1697,7 @@
     ( Application.Model, List ( Effects.LayoutDispatch, Concourse.CSRFToken, Effects.Effect ) )
     -> Query.Single Msgs.Msg
 viewNormally =
-<<<<<<< HEAD
     Tuple.first >> Application.view >> Query.fromHtml
-=======
-    Tuple.first >> TopBar.view UserStateLoggedOut Model.None >> Query.fromHtml
->>>>>>> 02a90a4d
 
 
 testDropdown :
